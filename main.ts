<<<<<<< HEAD
=======
import {
  app,
  BrowserWindow,
  dialog,
  ipcMain,
  SaveDialogReturnValue,
  shell,
} from "electron";
import { spawn, ChildProcess } from "child_process";
import path from "path";
import fs from "fs";
import { OpenDialogReturnValue } from "electron";
import { PluginManager } from "./src/plugin/PluginManager";
import dotenv from "dotenv";
>>>>>>> 3f583f4c

import {
  app,
  BrowserWindow,
  dialog,
  ipcMain,
  SaveDialogReturnValue,
  shell,
} from "electron";
import { spawn, ChildProcess } from "child_process";
import path from "path";
import fs from "fs";
import { OpenDialogReturnValue } from "electron";
import { PluginManager } from "./src/plugin/PluginManager";
import { AIService } from "./src/services/ai-service";
// Load environment variables from .env file
// This handles both development and production environments
function loadEnvVariables() {
  // Import dotenv trong hàm để tránh warning không sử dụng
  const dotenv = require('dotenv');

  // Tìm file .env trong thư mục gốc của ứng dụng
  const envPath = path.join(__dirname, '../.env');

  // Nếu file .env tồn tại, load nó
  if (fs.existsSync(envPath)) {
    dotenv.config({ path: envPath });
    console.log('Loaded environment variables from:', envPath);
  } else {
    // Nếu không tìm thấy, sử dụng cấu hình mặc định
    dotenv.config();
    console.log('Using default environment variables');
  }
}

loadEnvVariables();

let selectedFolder: string | null = null;
let mainWindow: BrowserWindow | null = null;
// Mở rộng kiểu PluginManager để bao gồm phương thức startPlugin
interface ExtendedPluginManager extends PluginManager {
  startPlugin(pluginName: string): Promise<void>;
}

let pluginManager: ExtendedPluginManager;



// Map để lưu trữ các process đang chạy
const runningProcesses = new Map<string, ChildProcess>();
const PORT = process.env.VITE_PLUGIN_PORT
  ? parseInt(process.env.VITE_PLUGIN_PORT)
<<<<<<< HEAD
  : 5001; // Thay đổi từ 5000 thành 5001 để khớp với Firebase emulator và PluginManager default
=======
  : 5000;
>>>>>>> 3f583f4c

function createWindow() {
  mainWindow = new BrowserWindow({
    width: 1200,
    height: 800,
    icon: path.join(__dirname, "../public/logo.ico"),
    autoHideMenuBar: true, // Ẩn thanh menu mặc định
    webPreferences: {
      nodeIntegration: false, // Tắt nodeIntegration
      contextIsolation: true, // Bật contextIsolation cho bảo mật
      preload: path.join(__dirname, "../preload.js"), // Sử dụng preload script
    },
  });

  if (process.env.NODE_ENV === "development") {
    mainWindow.loadURL("http://localhost:5173");
    // DevTools chỉ mở khi cần debug trong môi trường development
    // mainWindow.webContents.openDevTools();
  } else {
    mainWindow.loadFile(path.join(__dirname, "/index.html"));
    // Không mở DevTools trong môi trường production
    // mainWindow.webContents.openDevTools();
  }
  return mainWindow;
}

async function initializePluginManager() {
<<<<<<< HEAD
  try {
    console.log("Initializing Plugin Manager...");

    // Khởi tạo Plugin Manager
    pluginManager = new PluginManager(PORT) as ExtendedPluginManager;
=======
  // Khởi tạo Plugin Manager
  pluginManager = new PluginManager(PORT);
>>>>>>> 3f583f4c

  // Đặt tham chiếu đến mainWindow
  if (mainWindow) {
    pluginManager.setMainWindow(mainWindow);
  }

  // Đăng ký callback khi danh sách plugin thay đổi
  pluginManager.setPluginListChangedCallback((plugins) => {
    if (mainWindow) {
<<<<<<< HEAD
      pluginManager.setMainWindow(mainWindow);
      console.log("Main window reference set in Plugin Manager");
    } else {
      console.warn("Main window not available when initializing Plugin Manager");
    }

    // Đăng ký AI Assistant menu item tích hợp sẵn
    try {
      pluginManager.registerBuiltInMenuItem({
        id: 'built-in-ai-assistant.aiChat',
        label: 'AI Chat',
        parentMenu: 'view',
        shortcut: 'Alt+A',
        pluginId: 'built-in-ai-assistant'
      });
      console.log("Built-in AI Assistant menu item registered");
    } catch (menuError) {
      console.error("Error registering built-in AI Assistant menu item:", menuError);
=======
      mainWindow.webContents.send("plugin-list", plugins);
>>>>>>> 3f583f4c
    }
  });

<<<<<<< HEAD
    // Đăng ký callback khi danh sách plugin thay đổi
    pluginManager.setPluginListChangedCallback((plugins) => {
      if (mainWindow && !mainWindow.isDestroyed()) {
        console.log("Sending updated plugin list to renderer");
        mainWindow.webContents.send("plugin-list", plugins);
      }
    });

    // Đăng ký callback khi danh sách menu item thay đổi
    pluginManager.setMenuItemsChangedCallback((menuItems) => {
      if (mainWindow && !mainWindow.isDestroyed()) {
        console.log("Sending updated menu items to renderer");
        mainWindow.webContents.send("menu-items-changed", menuItems);
      }
    });

    // Khởi động Plugin Manager với xử lý lỗi
    try {
      console.log("Starting Plugin Manager...");
      // Tự động khởi động AI Assistant plugin nếu đã được cài đặt
      await pluginManager.start(true);
      console.log("Plugin Manager started successfully with AI Assistant auto-start enabled");
    } catch (startError) {
      console.error("Error starting Plugin Manager:", startError);
      // Vẫn tiếp tục chạy ứng dụng ngay cả khi không thể khởi động Plugin Manager
    }

    return pluginManager;
  } catch (error) {
    console.error("Error initializing Plugin Manager:", error);
    // Tạo một Plugin Manager giả để tránh lỗi null reference
    pluginManager = new PluginManager(PORT) as ExtendedPluginManager;
    return pluginManager;
  }
=======
  // Đăng ký callback khi danh sách menu item thay đổi
  pluginManager.setMenuItemsChangedCallback((menuItems) => {
    if (mainWindow) {
      mainWindow.webContents.send("menu-items-changed", menuItems);
    }
  });

  // Khởi động Plugin Manager
  await pluginManager.start();
>>>>>>> 3f583f4c
}



app.whenReady().then(async () => {
<<<<<<< HEAD
  try {
    // Tạo cửa sổ chính trước
    mainWindow = createWindow();

    // Đợi cửa sổ được tạo hoàn toàn
    await new Promise<void>((resolve) => {
      if (
        mainWindow &&
        mainWindow.webContents &&
        mainWindow.webContents.isLoading()
      ) {
        mainWindow.webContents.once("did-finish-load", () => resolve());
      } else {
        resolve();
      }
    });

    // Khởi tạo PluginManager sau khi cửa sổ đã sẵn sàng
    try {
      await initializePluginManager();
      console.log("Plugin manager initialized successfully");
    } catch (pluginError) {
      console.error("Error initializing plugin manager:", pluginError);
      // Tiếp tục chạy ứng dụng ngay cả khi có lỗi với plugin manager
    }

    app.on("activate", () => {
      if (BrowserWindow.getAllWindows().length === 0) createWindow();
    });
  } catch (error) {
    console.error("Error during app initialization:", error);
    // Nếu có lỗi nghiêm trọng, hiển thị thông báo và tạo cửa sổ mới
    if (mainWindow && !mainWindow.isDestroyed()) {
      mainWindow.webContents.send('initialization-error', {
        error: error instanceof Error ? error.message : 'Unknown error during startup'
      });
    } else {
      // Nếu cửa sổ chính bị hủy, tạo cửa sổ mới
      mainWindow = createWindow();
    }
  }
=======
  // Tạo cửa sổ chính trước
  mainWindow = createWindow();

  // Đợi cửa sổ được tạo hoàn toàn
  await new Promise<void>((resolve) => {
    if (
      mainWindow &&
      mainWindow.webContents &&
      mainWindow.webContents.isLoading()
    ) {
      mainWindow.webContents.once("did-finish-load", () => resolve());
    } else {
      resolve();
    }
  });

  // Khởi tạo PluginManager sau khi cửa sổ đã sẵn sàng
  await initializePluginManager();

  app.on("activate", () => {
    if (BrowserWindow.getAllWindows().length === 0) createWindow();
  });
>>>>>>> 3f583f4c

  // Handler cho load dictionary
  ipcMain.handle("load-dictionary", async () => {
    const dictPath = path.join(__dirname, "public", "en_US.dic");
    try {
      const dictContent = fs.readFileSync(dictPath, "utf-8");
      return dictContent;
    } catch (error) {
      console.error("Failed to load dictionary:", error);
      return null;
    }
  });

  // Xử lý mở hộp thoại chọn thư mục
  ipcMain.on("open-folder-request", async (event) => {
    try {
<<<<<<< HEAD

      const result = await dialog.showOpenDialog({
        properties: ["openDirectory"],
      }) as unknown as OpenDialogReturnValue;
=======
      const result = (await dialog.showOpenDialog({
        properties: ["openDirectory"],
      })) as unknown as OpenDialogReturnValue;
>>>>>>> 3f583f4c

      if (!result.canceled && result.filePaths.length > 0) {
        const folderPath = result.filePaths[0];
        selectedFolder = folderPath;
<<<<<<< HEAD

        // Đọc cấu trúc thư mục
        const folderStructure = getFolderStructure(folderPath);
        event.sender.send("folder-structure", folderStructure);
      }
    } catch (error: any) {
      console.error("Error opening folder:", error);
    }
  });

  // Xử lý mở hộp thoại chọn file
  ipcMain.on("open-file-dialog", async (event) => {
    console.log("Received open-file-dialog event");
    try {
      const result = await dialog.showOpenDialog({
        properties: ["openFile"],
        filters: [
          {
            name: "Text Files",
            extensions: ["txt", "md", "js", "ts", "html", "css", "json"],
          },
          { name: "All Files", extensions: ["*"] },
        ],
      }) as unknown as OpenDialogReturnValue;

      if (!result.canceled && result.filePaths.length > 0) {
        const filePath = result.filePaths[0];
        selectedFolder = path.dirname(filePath);
        const fileName = path.basename(filePath);
        const content = fs.readFileSync(filePath, "utf-8");
        // Đổi tên sự kiện thành 'file-opened' để phù hợp với App.tsx
        console.log("Sending file-opened event with:", {
          fileName,
          contentLength: content.length,
        });
        event.sender.send("file-opened", { content, fileName, filePath });
      }
    } catch (error: any) {
      const errorMessage =
        error instanceof Error ? error.message : "Failed to open file";
      event.sender.send("file-opened", { error: errorMessage });
    }
  });

  // Handle opening a file
  ipcMain.on("open-file-request", async (event, fileName: string) => {
    try {
      if (!selectedFolder) {
        throw new Error("No folder selected");
      }
      // Lấy tên file từ đường dẫn được truyền vào
      const fileBaseName = path.basename(fileName);
      const absolutePath = path.join(selectedFolder, fileBaseName);

      // Kiểm tra xem file có tồn tại không
      if (!fs.existsSync(absolutePath)) {
        throw new Error("File does not exist");
      }

=======

        // Đọc cấu trúc thư mục
        const folderStructure = getFolderStructure(folderPath);
        event.sender.send("folder-structure", folderStructure);
      }
    } catch (error: any) {
      console.error("Error opening folder:", error);
    }
  });

  // Xử lý mở hộp thoại chọn file
  ipcMain.on("open-file-dialog", async (event) => {
    console.log("Received open-file-dialog event");
    try {
      const result = (await dialog.showOpenDialog({
        properties: ["openFile"],
        filters: [
          {
            name: "Text Files",
            extensions: ["txt", "md", "js", "ts", "html", "css", "json"],
          },
          { name: "All Files", extensions: ["*"] },
        ],
      })) as unknown as OpenDialogReturnValue;

      if (!result.canceled && result.filePaths.length > 0) {
        const filePath = result.filePaths[0];
        selectedFolder = path.dirname(filePath);
        const fileName = path.basename(filePath);
        const content = fs.readFileSync(filePath, "utf-8");
        // Đổi tên sự kiện thành 'file-opened' để phù hợp với App.tsx
        console.log("Sending file-opened event with:", {
          fileName,
          contentLength: content.length,
        });
        event.sender.send("file-opened", { content, fileName, filePath });
      }
    } catch (error: any) {
      const errorMessage =
        error instanceof Error ? error.message : "Failed to open file";
      event.sender.send("file-opened", { error: errorMessage });
    }
  });

  // Handle opening a file
  ipcMain.on("open-file-request", async (event, fileName: string) => {
    try {
      if (!selectedFolder) {
        throw new Error("No folder selected");
      }
      // Lấy tên file từ đường dẫn được truyền vào
      const fileBaseName = path.basename(fileName);
      const absolutePath = path.join(selectedFolder, fileBaseName);

      // Kiểm tra xem file có tồn tại không
      if (!fs.existsSync(absolutePath)) {
        throw new Error("File does not exist");
      }

>>>>>>> 3f583f4c
      const content = fs.readFileSync(absolutePath, "utf-8");
      console.log("Sending file content for:", fileBaseName);
      // Gửi cả hai sự kiện để đảm bảo tương thích
      event.sender.send("file-content", {
        content,
        filePath: absolutePath,
        fileName: fileBaseName,
      });
      event.sender.send("file-opened", {
        content,
        filePath: absolutePath,
        fileName: fileBaseName,
      });
    } catch (error: any) {
      const errorMessage =
        error instanceof Error
          ? error.message
          : "File not found or inaccessible";
      console.error("Error reading file:", errorMessage);
      // Gửi cả hai sự kiện để đảm bảo tương thích
      event.sender.send("file-content", { error: errorMessage });
      event.sender.send("file-opened", { error: errorMessage });
    }
  });

  // Handle saving a file
  ipcMain.on(
    "save-file",
    async (event, data: { content: string; fileName: string }) => {
      try {
        if (!selectedFolder) {
          throw new Error("No folder selected");
<<<<<<< HEAD
        }
        const { content, fileName } = data;
        const filePath = path.join(selectedFolder, fileName);
        fs.writeFileSync(filePath, content, "utf-8");
        event.sender.send("file-saved", { success: true, filePath });
=======
        }
        const { content, fileName } = data;
        const filePath = path.join(selectedFolder, fileName);
        fs.writeFileSync(filePath, content, "utf-8");
        event.sender.send("file-saved", { success: true, filePath });
      } catch (error: any) {
        const errorMessage =
          error instanceof Error ? error.message : "Failed to save file";
        event.sender.send("file-saved", { error: errorMessage });
      }
    }
  );

  // Handle save file dialog
  ipcMain.on(
    "save-file-request",
    async (event, data: { filePath: string; content: string }) => {
      try {
        const { filePath, content } = data;
        const result = (await dialog.showSaveDialog({
          defaultPath: filePath,
          filters: [
            {
              name: "Text Files",
              extensions: ["txt", "md", "js", "ts", "html", "css", "json"],
            },
            { name: "All Files", extensions: ["*"] },
          ],
        })) as unknown as SaveDialogReturnValue;

        if (!result.canceled && result.filePath) {
          fs.writeFileSync(result.filePath, content, "utf-8");
          selectedFolder = path.dirname(result.filePath);
          const fileName = path.basename(result.filePath);
          event.sender.send("file-saved", {
            success: true,
            filePath: result.filePath,
            fileName,
          });
        } else {
          event.sender.send("file-saved", { error: "Save operation canceled" });
        }
>>>>>>> 3f583f4c
      } catch (error: any) {
        const errorMessage =
          error instanceof Error ? error.message : "Failed to save file";
        event.sender.send("file-saved", { error: errorMessage });
      }
    }
  );

<<<<<<< HEAD
  // Handle save file dialog
  ipcMain.on(
    "save-file-request",
    async (event, data: { filePath: string; content: string }) => {
      try {
        const { filePath, content } = data;
        const result = await dialog.showSaveDialog({
          defaultPath: filePath,
          filters: [
            {
              name: "Text Files",
              extensions: ["txt", "md", "js", "ts", "html", "css", "json"],
            },
            { name: "All Files", extensions: ["*"] },
          ],
        }) as unknown as SaveDialogReturnValue;

        if (!result.canceled && result.filePath) {
          fs.writeFileSync(result.filePath, content, "utf-8");
          selectedFolder = path.dirname(result.filePath);
          const fileName = path.basename(result.filePath);
          event.sender.send("file-saved", {
            success: true,
            filePath: result.filePath,
            fileName,
          });
        } else {
          event.sender.send("file-saved", { error: "Save operation canceled" });
        }
      } catch (error: any) {
        const errorMessage =
          error instanceof Error ? error.message : "Failed to save file";
        event.sender.send("file-saved", { error: errorMessage });
      }
    }
  );

  // Handle creating a new file
  ipcMain.on("create-new-file-request", async (event, filePath: string) => {
    try {
      // Nếu filePath là đường dẫn đầy đủ, sử dụng nó
      // Nếu không, sử dụng selectedFolder
      let absolutePath = filePath;
      if (!path.isAbsolute(filePath)) {
        if (!selectedFolder) {
          throw new Error("No folder selected");
        }
        absolutePath = path.join(selectedFolder, filePath);
      }

      // Đảm bảo thư mục cha tồn tại
      const parentDir = path.dirname(absolutePath);
      if (!fs.existsSync(parentDir)) {
        fs.mkdirSync(parentDir, { recursive: true });
      }

      // Kiểm tra xem file đã tồn tại chưa
      if (!fs.existsSync(absolutePath)) {
        fs.writeFileSync(absolutePath, "", "utf-8"); // Tạo file mới rỗng
        event.sender.send("new-file-created", {
          fileName: path.basename(absolutePath),
=======
  // Handle creating a new file
  ipcMain.on("create-new-file-request", async (event, filePath: string) => {
    try {
      // Nếu filePath là đường dẫn đầy đủ, sử dụng nó
      // Nếu không, sử dụng selectedFolder
      let absolutePath = filePath;
      if (!path.isAbsolute(filePath)) {
        if (!selectedFolder) {
          throw new Error("No folder selected");
        }
        absolutePath = path.join(selectedFolder, filePath);
      }

      // Đảm bảo thư mục cha tồn tại
      const parentDir = path.dirname(absolutePath);
      if (!fs.existsSync(parentDir)) {
        fs.mkdirSync(parentDir, { recursive: true });
      }

      // Kiểm tra xem file đã tồn tại chưa
      if (!fs.existsSync(absolutePath)) {
        fs.writeFileSync(absolutePath, "", "utf-8"); // Tạo file mới rỗng
        event.sender.send("new-file-created", {
          fileName: path.basename(absolutePath),
          success: true,
          error: undefined,
        });
      } else {
        throw new Error("File already exists");
      }
    } catch (error: any) {
      const errorMessage =
        error instanceof Error ? error.message : "Failed to create new file";
      event.sender.send("new-file-created", {
        fileName: path.basename(filePath),
        success: false,
        error: errorMessage,
      });
    }
  });

  // Handle creating a new folder
  ipcMain.on("create-new-folder-request", async (event, folderPath: string) => {
    try {
      // Nếu folderPath là đường dẫn đầy đủ, sử dụng nó
      // Nếu không, sử dụng selectedFolder
      let absolutePath = folderPath;
      if (!path.isAbsolute(folderPath)) {
        if (!selectedFolder) {
          throw new Error("No folder selected");
        }
        absolutePath = path.join(selectedFolder, folderPath);
      }

      // Kiểm tra xem thư mục đã tồn tại chưa
      if (!fs.existsSync(absolutePath)) {
        fs.mkdirSync(absolutePath, { recursive: true }); // Tạo thư mục mới
        event.sender.send("new-folder-created", {
          folderName: path.basename(absolutePath),
>>>>>>> 3f583f4c
          success: true,
          error: undefined,
        });
      } else {
<<<<<<< HEAD
        throw new Error("File already exists");
      }
    } catch (error: any) {
      const errorMessage =
        error instanceof Error ? error.message : "Failed to create new file";
      event.sender.send("new-file-created", {
        fileName: path.basename(filePath),
=======
        throw new Error("Folder already exists");
      }
    } catch (error: any) {
      const errorMessage =
        error instanceof Error ? error.message : "Failed to create new folder";
      event.sender.send("new-folder-created", {
        folderName: path.basename(folderPath),
>>>>>>> 3f583f4c
        success: false,
        error: errorMessage,
      });
    }
  });

<<<<<<< HEAD
  // Handle creating a new folder
  ipcMain.on("create-new-folder-request", async (event, folderPath: string) => {
    try {
      // Nếu folderPath là đường dẫn đầy đủ, sử dụng nó
      // Nếu không, sử dụng selectedFolder
      let absolutePath = folderPath;
      if (!path.isAbsolute(folderPath)) {
        if (!selectedFolder) {
          throw new Error("No folder selected");
        }
        absolutePath = path.join(selectedFolder, folderPath);
      }

      // Kiểm tra xem thư mục đã tồn tại chưa
      if (!fs.existsSync(absolutePath)) {
        fs.mkdirSync(absolutePath, { recursive: true }); // Tạo thư mục mới
        event.sender.send("new-folder-created", {
          folderName: path.basename(absolutePath),
          success: true,
          error: undefined,
        });
      } else {
        throw new Error("Folder already exists");
      }
    } catch (error: any) {
      const errorMessage =
        error instanceof Error ? error.message : "Failed to create new folder";
      event.sender.send("new-folder-created", {
        folderName: path.basename(folderPath),
        success: false,
        error: errorMessage,
      });
    }
  });

  // Handle deleting a file or folder
  ipcMain.on(
    "delete-item-request",
    async (event, itemPath: string, isDirectory: boolean) => {
      console.log("Delete item request received:", { itemPath, isDirectory });
      try {
        if (!fs.existsSync(itemPath)) {
          console.error("Item does not exist:", itemPath);
          throw new Error("Item does not exist");
        }

        if (isDirectory) {
          // Xóa thư mục và tất cả nội dung bên trong
          console.log("Deleting directory:", itemPath);
          fs.rmSync(itemPath, { recursive: true, force: true });
        } else {
          // Xóa file
          console.log("Deleting file:", itemPath);
          fs.unlinkSync(itemPath);
        }

        console.log("Item deleted successfully");
        event.sender.send("item-deleted", {
          success: true,
          error: undefined,
          path: itemPath,
          isDirectory,
        });
      } catch (error: any) {
        const errorMessage =
          error instanceof Error ? error.message : "Failed to delete item";
        console.error("Error deleting item:", errorMessage);
        event.sender.send("item-deleted", {
          success: false,
          error: errorMessage,
          path: itemPath,
        });
      }
    }
  );

  // Handle renaming a file or folder
  ipcMain.on(
    "rename-item-request",
    async (event, itemPath: string, newName: string) => {
      console.log("Rename item request received:", { itemPath, newName });
      try {
        if (!fs.existsSync(itemPath)) {
          console.error("Item does not exist:", itemPath);
          throw new Error("Item does not exist");
        }

        const parentDir = path.dirname(itemPath);
        const newPath = path.join(parentDir, newName);
        console.log("Renaming from", itemPath, "to", newPath);

        if (fs.existsSync(newPath)) {
          console.error("An item with that name already exists:", newPath);
          throw new Error("An item with that name already exists");
        }

        fs.renameSync(itemPath, newPath);
        console.log("Rename successful");
        event.sender.send("item-renamed", {
          success: true,
          error: undefined,
          oldPath: itemPath,
          newPath,
        });
      } catch (error: any) {
        const errorMessage =
          error instanceof Error ? error.message : "Failed to rename item";
        console.error("Error renaming item:", errorMessage);
        event.sender.send("item-renamed", {
          success: false,
          error: errorMessage,
        });
      }
    }
  );

  // Handle refreshing folder structure
  ipcMain.on("refresh-folder-structure", async (event, folderPath: string) => {
    console.log("Refreshing folder structure for:", folderPath);
    try {
      if (!fs.existsSync(folderPath)) {
        console.error("Folder does not exist:", folderPath);
        throw new Error("Folder does not exist");
      }

      const folderStructure = getFolderStructure(folderPath);
      event.sender.send("folder-structure", folderStructure);
    } catch (error: any) {
      const errorMessage =
        error instanceof Error ? error.message : String(error);
      console.error("Error refreshing folder structure:", errorMessage);
      // Gửi thông báo lỗi về renderer
      event.sender.send("folder-structure-error", errorMessage);
    }
  });

  // Lấy danh sách plugin đã cài đặt - Đảm bảo không có plugin trùng lặp
  ipcMain.handle("get-plugins", async () => {
    // Lấy danh sách plugin
    const plugins = pluginManager.getPlugins();

    // Tạo Map để lọc các plugin trùng lặp dựa trên tên chuẩn hóa
    const uniquePlugins = new Map<string, string>();

    // Lọc các plugin trùng lặp
    for (const plugin of plugins) {
      if (!plugin || !plugin.name) continue;

      // Chuẩn hóa tên plugin
      const normalizedName = plugin.name.replace(/(-\d+\.\d+\.\d+)$/, "");

      // Chỉ giữ lại plugin mới nhất cho mỗi tên chuẩn hóa
      if (!uniquePlugins.has(normalizedName)) {
        uniquePlugins.set(normalizedName, plugin.name);
      }
=======
  // Handle deleting a file or folder
  ipcMain.on(
    "delete-item-request",
    async (event, itemPath: string, isDirectory: boolean) => {
      console.log("Delete item request received:", { itemPath, isDirectory });
      try {
        if (!fs.existsSync(itemPath)) {
          console.error("Item does not exist:", itemPath);
          throw new Error("Item does not exist");
        }

        if (isDirectory) {
          // Xóa thư mục và tất cả nội dung bên trong
          console.log("Deleting directory:", itemPath);
          fs.rmSync(itemPath, { recursive: true, force: true });
        } else {
          // Xóa file
          console.log("Deleting file:", itemPath);
          fs.unlinkSync(itemPath);
        }

        console.log("Item deleted successfully");
        event.sender.send("item-deleted", {
          success: true,
          error: undefined,
          path: itemPath,
          isDirectory,
        });
      } catch (error: any) {
        const errorMessage =
          error instanceof Error ? error.message : "Failed to delete item";
        console.error("Error deleting item:", errorMessage);
        event.sender.send("item-deleted", {
          success: false,
          error: errorMessage,
          path: itemPath,
        });
      }
    }
  );

  // Handle renaming a file or folder
  ipcMain.on(
    "rename-item-request",
    async (event, itemPath: string, newName: string) => {
      console.log("Rename item request received:", { itemPath, newName });
      try {
        if (!fs.existsSync(itemPath)) {
          console.error("Item does not exist:", itemPath);
          throw new Error("Item does not exist");
        }

        const parentDir = path.dirname(itemPath);
        const newPath = path.join(parentDir, newName);
        console.log("Renaming from", itemPath, "to", newPath);

        if (fs.existsSync(newPath)) {
          console.error("An item with that name already exists:", newPath);
          throw new Error("An item with that name already exists");
        }

        fs.renameSync(itemPath, newPath);
        console.log("Rename successful");
        event.sender.send("item-renamed", {
          success: true,
          error: undefined,
          oldPath: itemPath,
          newPath,
        });
      } catch (error: any) {
        const errorMessage =
          error instanceof Error ? error.message : "Failed to rename item";
        console.error("Error renaming item:", errorMessage);
        event.sender.send("item-renamed", {
          success: false,
          error: errorMessage,
        });
      }
    }
  );

  // Handle refreshing folder structure
  ipcMain.on("refresh-folder-structure", async (event, folderPath: string) => {
    console.log("Refreshing folder structure for:", folderPath);
    try {
      if (!fs.existsSync(folderPath)) {
        console.error("Folder does not exist:", folderPath);
        throw new Error("Folder does not exist");
      }

      const folderStructure = getFolderStructure(folderPath);
      event.sender.send("folder-structure", folderStructure);
    } catch (error: any) {
      const errorMessage =
        error instanceof Error ? error.message : String(error);
      console.error("Error refreshing folder structure:", errorMessage);
      // Gửi thông báo lỗi về renderer
      event.sender.send("folder-structure-error", errorMessage);
    }
  });

  // Lấy danh sách plugin đã cài đặt - Đảm bảo không có plugin trùng lặp
  ipcMain.handle("get-plugins", async () => {
    // Lấy danh sách plugin
    const plugins = pluginManager.getPlugins();

    // Tạo Map để lọc các plugin trùng lặp dựa trên tên chuẩn hóa
    const uniquePlugins = new Map<string, string>();

    // Lọc các plugin trùng lặp
    for (const plugin of plugins) {
      if (!plugin || !plugin.name) continue;

      // Chuẩn hóa tên plugin
      const normalizedName = plugin.name.replace(/(-\d+\.\d+\.\d+)$/, "");

      // Chỉ giữ lại plugin mới nhất cho mỗi tên chuẩn hóa
      if (!uniquePlugins.has(normalizedName)) {
        uniquePlugins.set(normalizedName, plugin.name);
      }
    }

    // Trả về danh sách tên plugin duy nhất
    return Array.from(uniquePlugins.values());
  });

  // Lấy danh sách plugin có sẵn từ Firebase - Sử dụng TypeScript đúng cách
  ipcMain.handle(
    "get-available-plugins",
    async (): Promise<Array<{ name: string; installed: boolean }>> => {
      try {
        const plugins = await pluginManager.getAvailablePlugins();

        // Đảm bảo trả về một mảng đối tượng đơn giản
        return plugins.map((plugin) => ({
          name:
            typeof plugin.name === "string" ? plugin.name : String(plugin.name),
          installed: Boolean(plugin.installed),
        }));
      } catch (error: unknown) {
        console.error("Error getting available plugins:", error);
        return []; // Trả về mảng rỗng nếu có lỗi
      }
    }
  );

  /**
   * Cài đặt trực tiếp plugin export-to-pdf
   */
  async function installExportToPdfPlugin(
    event: Electron.IpcMainInvokeEvent
  ): Promise<void> {
    console.log("Main process: Installing export-to-pdf plugin directly");

    try {
      // Tạo thư mục plugin
      const pluginsDir = path.join(app.getPath("userData"), "plugins");
      const pluginDir = path.join(pluginsDir, "export-to-pdf");
      console.log(`Creating plugin directory at ${pluginDir}`);

      // Đảm bảo thư mục plugins tồn tại
      if (!fs.existsSync(pluginsDir)) {
        fs.mkdirSync(pluginsDir, { recursive: true });
      }

      // Xóa thư mục cũ nếu tồn tại
      if (fs.existsSync(pluginDir)) {
        console.log(`Removing existing plugin directory: ${pluginDir}`);
        fs.rmSync(pluginDir, { recursive: true, force: true });
      }

      // Tạo thư mục mới
      fs.mkdirSync(pluginDir, { recursive: true });

      // Tạo file package.json
      const packageJson = {
        name: "export-to-pdf",
        version: "1.0.0",
        description: "Export document to PDF",
        main: "index.js",
        author: "nhtam",
        dependencies: {
          pdfkit: "^0.13.0",
        },
        menuItems: [
          {
            id: "export-to-pdf.exportToPdf",
            label: "Export to PDF",
            parentMenu: "file",
            accelerator: "CmdOrCtrl+E",
          },
        ],
      };

      // Ghi file package.json
      fs.writeFileSync(
        path.join(pluginDir, "package.json"),
        JSON.stringify(packageJson, null, 2)
      );

      // Tạo file index.js
      const indexJs = `const fs = require('fs');
const path = require('path');
const PDFDocument = require('pdfkit');
const net = require('net');

// Connect to the plugin server
const client = new net.Socket();
const PORT = process.argv.find(arg => arg.startsWith('--port='))?.split('=')[1] || 5000;

client.connect(PORT, 'localhost', () => {
  console.log('Connected to plugin server');

  // Register the plugin
  client.write(JSON.stringify({
    type: 'REGISTER',
    payload: {
      name: 'export-to-pdf',
      version: '1.0.0',
      description: 'Export document to PDF',
      author: 'nhtam'
    }
  }));

  // Register menu items
  client.write(JSON.stringify({
    type: 'REGISTER_MENU',
    payload: {
      pluginName: 'export-to-pdf',
      menuItems: [
        {
          id: 'export-to-pdf.exportToPdf',
          label: 'Export to PDF',
          parentMenu: 'file',
          accelerator: 'CmdOrCtrl+E'
        }
      ]
>>>>>>> 3f583f4c
    }

    // Trả về danh sách tên plugin duy nhất
    return Array.from(uniquePlugins.values());
  });

  // Lấy danh sách plugin có sẵn từ Firebase - Sử dụng TypeScript đúng cách
  ipcMain.handle(
    "get-available-plugins",
    async (): Promise<Array<{ name: string; installed: boolean }>> => {
      try {
        const plugins = await pluginManager.getAvailablePlugins();

        // Đảm bảo trả về một mảng đối tượng đơn giản
        return plugins.map((plugin) => ({
          name:
            typeof plugin.name === "string" ? plugin.name : String(plugin.name),
          installed: Boolean(plugin.installed),
        }));
      } catch (error: unknown) {
        console.error("Error getting available plugins:", error);
        return []; // Trả về mảng rỗng nếu có lỗi
      }
    }
  );



  // Cài đặt plugin - Đơn giản hóa tối đa
  ipcMain.handle("install-plugin", async (event, pluginName) => {
    console.log(`Main process: Installing plugin ${pluginName}`);

    try {
      // Gọi installPlugin và bắt lỗi
      const result = await pluginManager.installPlugin(pluginName);
      console.log(`Main process: Plugin ${pluginName} installed successfully`);

      // Gửi danh sách plugin mới cho renderer với error handling cải tiến
      try {
        const plugins = pluginManager.getPlugins();

        // Kiểm tra xem event.sender vẫn còn hợp lệ không
        if (event.sender && !event.sender.isDestroyed()) {
          event.sender.send(
            "plugin-list",
            plugins.map((p) => p.name)
          );
        } else {
          console.warn(`Main process: Event sender is destroyed, cannot send plugin list`);
        }

        // Gửi danh sách menu items mới cho renderer với error handling
        setTimeout(() => {
          try {
            // Kiểm tra lại event.sender trước khi gửi
            if (event.sender && !event.sender.isDestroyed()) {
              // Lấy danh sách menu items cho các menu cha với error handling
              let fileMenuItems: any[] = [];
              let editMenuItems: any[] = [];
              let runMenuItems: any[] = [];

              try {
                fileMenuItems = pluginManager.getMenuItemsForParent("file");
                editMenuItems = pluginManager.getMenuItemsForParent("edit");
                runMenuItems = pluginManager.getMenuItemsForParent("run");
              } catch (menuGetError) {
                console.error(`Main process: Error getting menu items:`, menuGetError);
                // Sử dụng arrays rỗng nếu có lỗi
              }

              console.log(
                `Main process: Sending updated menu items after plugin installation`
              );
              console.log(
                `File menu items: ${fileMenuItems.length}, Edit menu items: ${editMenuItems.length}, Run menu items: ${runMenuItems.length}`
              );

              // Gửi danh sách menu items mới cho renderer
              const allMenuItems = [
                ...fileMenuItems,
                ...editMenuItems,
                ...runMenuItems,
              ];
              event.sender.send("menu-items-changed", allMenuItems);
            } else {
              console.warn(`Main process: Event sender is destroyed, cannot send menu items`);
            }
          } catch (menuError) {
            console.error(`Main process: Error sending menu items:`, menuError);
          }
        }, 1000); // Đợi 1 giây để plugin có thời gian đăng ký menu items
      } catch (listError) {
        console.error(`Main process: Error sending plugin list:`, listError);
      }

      // Trả về kết quả cài đặt
      return {
        success: true,
        message: `Plugin ${pluginName} installed successfully`,
        ...result
      };
    } catch (error) {
      console.error(`Main process: Error installing plugin:`, error);

      // Gửi thông báo lỗi cho renderer
      event.sender.send('plugin-install-error', {
        pluginName,
        error: error instanceof Error ? error.message : 'Unknown error'
      });

      // Luôn trả về đối tượng hợp lệ để tránh màn hình trắng
      return {
        success: false,
        message: error instanceof Error ? error.message : 'Unknown error',
        name: pluginName,
        version: "1.0.0",
        description: `Plugin ${pluginName}`,
        author: "Unknown",
        installed: false
      };
    }
  });

  // Gỡ cài đặt plugin - Đơn giản hóa tối đa
  ipcMain.handle(
    "uninstall-plugin",
    async (
      event,
      pluginName: string
    ): Promise<{ success: boolean; message?: string }> => {
      console.log(`Main process: Uninstalling plugin ${pluginName}`);

      // Gọi uninstallPlugin và bắt lỗi
      try {
        await pluginManager.uninstallPlugin(pluginName);
      } catch (error) {
        console.error(`Main process: Error in uninstallPlugin:`, error);
        // Không ném lỗi, chỉ ghi log
      }

<<<<<<< HEAD
      // Gửi danh sách plugin mới cho renderer
      try {
        const plugins = pluginManager.getPlugins();
        event.sender.send(
          "plugin-list",
          plugins.map((p) => p.name)
        );

        // Gửi danh sách menu items mới cho renderer
        setTimeout(() => {
          try {
            // Lấy danh sách menu items cho các menu cha
            const fileMenuItems = pluginManager.getMenuItemsForParent("file");
            const editMenuItems = pluginManager.getMenuItemsForParent("edit");
            const runMenuItems = pluginManager.getMenuItemsForParent("run");

            console.log(
              `Main process: Sending updated menu items after plugin uninstallation`
            );
            console.log(
              `File menu items: ${fileMenuItems.length}, Edit menu items: ${editMenuItems.length}, Run menu items: ${runMenuItems.length}`
            );

            // Gửi danh sách menu items mới cho renderer
            const allMenuItems = [
              ...fileMenuItems,
              ...editMenuItems,
              ...runMenuItems,
            ];
            event.sender.send("menu-items-changed", allMenuItems);
          } catch (menuError) {
            console.error(`Main process: Error sending menu items:`, menuError);
          }
        }, 500);
      } catch (error) {
        console.error(`Main process: Error sending plugin list:`, error);
      }

      // Luôn trả về success: true để tránh màn hình trắng
      return {
        success: true,
        message: `Plugin ${pluginName} uninstalled successfully`,
      };
    }
  );

  // Kiểm tra trạng thái cài đặt của plugin - Sử dụng TypeScript đúng cách
  ipcMain.handle(
    "check-plugin-status",
    async (
      _event,
      pluginName: string
    ): Promise<{
      pluginName: string;
      isInstalled: boolean;
      error?: string;
    }> => {
      try {
        if (typeof pluginName !== "string") {
          console.error(`Invalid plugin name: ${pluginName}`);
          return {
            pluginName: String(pluginName),
            isInstalled: false,
            error: "Invalid plugin name",
          };
=======
      // Ghi file index.js
      fs.writeFileSync(path.join(pluginDir, "index.js"), indexJs);

      // Cài đặt dependencies
      try {
        const { execSync } = require("child_process");
        console.log(`Running npm install in ${pluginDir}`);
        execSync("npm install --no-fund --no-audit --loglevel=error", {
          cwd: pluginDir,
          stdio: "inherit",
          timeout: 60000, // 60 giây timeout
        });
        console.log("Dependencies installed successfully");
      } catch (npmError) {
        console.error("Error installing dependencies:", npmError);
        console.log(
          "Continuing without installing dependencies - plugin may not work correctly"
        );
      }

      // Cập nhật file extensions.json
      const extensionsJsonPath = path.join(pluginsDir, "..", "extensions.json");
      let extensions: { [key: string]: any } = {};

      // Đọc file extensions.json nếu tồn tại
      if (fs.existsSync(extensionsJsonPath)) {
        try {
          const content = fs.readFileSync(extensionsJsonPath, "utf8");
          extensions = JSON.parse(content);
        } catch (err) {
          console.error("Error reading extensions.json:", err);
          extensions = {};
        }
      }

      // Cập nhật trạng thái plugin
      extensions["export-to-pdf"] = {
        enabled: true,
        installedTimestamp: Date.now(),
      };

      // Ghi file extensions.json
      fs.writeFileSync(
        extensionsJsonPath,
        JSON.stringify(extensions, null, 2),
        "utf8"
      );
      console.log(
        `Updated extensions.json for plugin export-to-pdf, installed: true`
      );

      // Khởi động plugin
      try {
        await pluginManager.startPlugin("export-to-pdf");
        console.log("Plugin export-to-pdf started successfully");
      } catch (startError) {
        console.error("Error starting plugin export-to-pdf:", startError);
        // Tiếp tục ngay cả khi có lỗi khởi động
      }

      // Gửi danh sách plugin mới cho renderer
      const plugins = pluginManager.getPlugins();
      event.sender.send(
        "plugin-list",
        plugins.map((p) => p.name)
      );

      // Gửi danh sách menu items mới cho renderer
      setTimeout(() => {
        try {
          // Lấy danh sách menu items cho các menu cha
          const fileMenuItems = pluginManager.getMenuItemsForParent("file");
          const editMenuItems = pluginManager.getMenuItemsForParent("edit");
          const runMenuItems = pluginManager.getMenuItemsForParent("run");

          console.log(
            `Main process: Sending updated menu items after export-to-pdf installation`
          );
          console.log(
            `File menu items: ${fileMenuItems.length}, Edit menu items: ${editMenuItems.length}, Run menu items: ${runMenuItems.length}`
          );

          // Gửi danh sách menu items mới cho renderer
          const allMenuItems = [
            ...fileMenuItems,
            ...editMenuItems,
            ...runMenuItems,
          ];
          event.sender.send("menu-items-changed", allMenuItems);
        } catch (menuError) {
          console.error(`Main process: Error sending menu items:`, menuError);
>>>>>>> 3f583f4c
        }
      }, 1000);

<<<<<<< HEAD
        const plugins = pluginManager.getPlugins();
        const normalizedName = pluginName.replace(/(-\d+\.\d+\.\d+)$/, "");

        const isInstalled = plugins.some((p) => {
          if (!p || !p.name) return false;

          const pNormalizedName =
            typeof p.name === "string"
              ? p.name.replace(/(-\d+\.\d+\.\d+)$/, "")
              : String(p.name);

          return (
            p.name === pluginName ||
            p.name === normalizedName ||
            pNormalizedName === pluginName ||
            pNormalizedName === normalizedName
          );
        });

        return { pluginName, isInstalled };
      } catch (error: unknown) {
        const errorMessage =
          error instanceof Error ? error.message : String(error);
        console.error(`Error checking plugin status: ${errorMessage}`);
        return {
          pluginName: String(pluginName),
          isInstalled: false,
          error: errorMessage,
        };
      }
    }
  );

  // Khởi động AI Assistant plugin theo yêu cầu
  ipcMain.handle("start-ai-assistant", async (event) => {
    console.log("Main process: Manual start AI Assistant requested");

    try {
      await pluginManager.startAIAssistant();
      console.log("Main process: AI Assistant started successfully");
      return { success: true, message: "AI Assistant started successfully" };
    } catch (error: unknown) {
      console.error("Main process: Error starting AI Assistant:", error);
      return {
        success: false,
        error: error instanceof Error ? error.message : String(error),
      };
    }
  });

  // Kiểm tra trạng thái AI Assistant
  ipcMain.handle("check-ai-assistant-status", async (event) => {
    console.log("Main process: Checking AI Assistant status");

    try {
      const status = pluginManager.getAIAssistantStatus();
      console.log("Main process: AI Assistant status:", status);
      return { success: true, status };
    } catch (error: unknown) {
      console.error("Main process: Error checking AI Assistant status:", error);
      return {
        success: false,
        error: error instanceof Error ? error.message : String(error),
        status: { installed: false, running: false, registered: false, port: 5001 }
      };
    }
  });

  // Kiểm tra xem AI Assistant có đang chạy không
  ipcMain.handle("is-ai-assistant-running", async (event) => {
    try {
      const isRunning = pluginManager.isAIAssistantRunning();
      console.log("Main process: AI Assistant running status:", isRunning);
      return { success: true, isRunning };
    } catch (error: unknown) {
      console.error("Main process: Error checking if AI Assistant is running:", error);
      return {
        success: false,
        error: error instanceof Error ? error.message : String(error),
        isRunning: false
      };
    }
  });

  // Export to PDF - Chức năng tích hợp trực tiếp vào ứng dụng
  ipcMain.on(
    "export-to-pdf",
    async (event, content: string, filePath?: string) => {
      try {
        console.log(
          `Exporting to PDF, content length: ${content?.length || 0}`
        );

        // Hiển thị SaveDialog để chọn nơi lưu file
        const result = dialog.showSaveDialog(mainWindow!, {
          title: "Export to PDF",
          defaultPath: filePath
            ? filePath.replace(/\.[^.]+$/, ".pdf")
            : "output.pdf",
          filters: [{ name: "PDF Files", extensions: ["pdf"] }],
        }) as unknown as SaveDialogReturnValue;

        if (!result.canceled && result.filePath) {
          try {
            // Sử dụng PDFKit để tạo file PDF
            const PDFDocument = require("pdfkit");

            // Tạo PDF document với các tùy chọn
            const doc = new PDFDocument({
              margin: 50, // Margin lớn hơn để dễ đọc
              size: "A4", // Kích thước A4
              info: {
                // Thông tin metadata
                Title: filePath ? path.basename(filePath) : "Exported Document",
                Author: "Text Editor App",
                Subject: "Exported Document",
                Keywords: "text, editor, export, pdf",
                Creator: "Text Editor App",
                Producer: "PDFKit",
              },
            });

            const stream = fs.createWriteStream(result.filePath);

            // Pipe PDF to file
            doc.pipe(stream);

            // Sử dụng font mặc định của PDFKit (Helvetica) vì nó hỗ trợ nhiều ký tự Unicode
            // Tuy nhiên, Helvetica không hỗ trợ đầy đủ tiếng Việt
            // Sử dụng font Times-Roman thay thế, nó hỗ trợ tiếng Việt tốt hơn
            doc.font("Times-Roman");

            // Thêm tiêu đề và ngày xuất
            const title = filePath
              ? path.basename(filePath)
              : "Exported Document";
            const date = new Date().toLocaleDateString();

            doc.fontSize(18).text(title, { align: "center" });
            doc.fontSize(10).text(date, { align: "center" });
            doc.moveDown(2);

            // Xử lý nội dung để giữ định dạng tốt hơn
            // Tách nội dung thành các dòng
            const lines = content.split("\n");

            // Thêm nội dung với các tùy chỉnh
            doc.fontSize(12);

            // Xử lý từng dòng
            lines.forEach((line, index) => {
              // Nếu là dòng trống, thêm khoảng cách
              if (line.trim() === "") {
                doc.moveDown(0.5);
              } else {
                // Nếu không phải dòng đầu tiên, thêm khoảng cách nhỏ
                if (index > 0) {
                  doc.moveDown(0.2);
                }

                // Thêm nội dung của dòng
                doc.text(line, {
                  align: "left",
                  continued: false,
                  width: 500, // Chiều rộng tối đa của văn bản
                });
              }
            });

            // Thêm số trang
            const totalPages = doc.bufferedPageRange().count;
            for (let i = 0; i < totalPages; i++) {
              doc.switchToPage(i);
              doc
                .fontSize(10)
                .text(
                  `Page ${i + 1} of ${totalPages}`,
                  50,
                  doc.page.height - 50,
                  { align: "center" }
                );
            }

            // Finalize PDF
            doc.end();

            // Wait for PDF to be written
            stream.on("finish", () => {
              console.log("PDF created successfully at:", result.filePath);
              event.reply("export-to-pdf-result", {
                success: true,
                message: `File exported successfully to ${result.filePath}`,
                filePath: result.filePath,
              });
            });

=======
      console.log("Export-to-PDF plugin installed successfully");
    } catch (error) {
      console.error("Error installing export-to-pdf plugin directly:", error);
      throw error;
    }
  }

  // Cài đặt plugin - Đơn giản hóa tối đa
  ipcMain.handle("install-plugin", async (event, pluginName) => {
    console.log(`Main process: Installing plugin ${pluginName}`);

    // Xử lý đặc biệt cho plugin export-to-pdf
    if (pluginName === "export-to-pdf") {
      console.log(
        "Main process: Using special handling for export-to-pdf plugin"
      );
      try {
        // Gọi phương thức cài đặt đặc biệt
        await installExportToPdfPlugin(event);
        return {
          success: true,
          message: `Plugin export-to-pdf installed successfully`,
        };
      } catch (error: any) {
        console.error(
          `Main process: Error installing export-to-pdf plugin:`,
          error
        );
        return {
          success: false,
          message: `Error installing export-to-pdf plugin: ${
            error.message || String(error)
          }`,
        };
      }
    }

    try {
      // Gọi installPlugin và bắt lỗi
      await pluginManager.installPlugin(pluginName);
      console.log(`Main process: Plugin ${pluginName} installed successfully`);
    } catch (error) {
      console.error(`Main process: Error installing plugin:`, error);
      // Không ném lỗi, chỉ ghi log
    }

    // Gửi danh sách plugin mới cho renderer
    try {
      const plugins = pluginManager.getPlugins();
      event.sender.send(
        "plugin-list",
        plugins.map((p) => p.name)
      );

      // Gửi danh sách menu items mới cho renderer
      setTimeout(() => {
        try {
          // Lấy danh sách menu items cho các menu cha
          const fileMenuItems = pluginManager.getMenuItemsForParent("file");
          const editMenuItems = pluginManager.getMenuItemsForParent("edit");
          const runMenuItems = pluginManager.getMenuItemsForParent("run");

          console.log(
            `Main process: Sending updated menu items after plugin installation`
          );
          console.log(
            `File menu items: ${fileMenuItems.length}, Edit menu items: ${editMenuItems.length}, Run menu items: ${runMenuItems.length}`
          );

          // Gửi danh sách menu items mới cho renderer
          const allMenuItems = [
            ...fileMenuItems,
            ...editMenuItems,
            ...runMenuItems,
          ];
          event.sender.send("menu-items-changed", allMenuItems);
        } catch (menuError) {
          console.error(`Main process: Error sending menu items:`, menuError);
        }
      }, 1000); // Đợi 1 giây để plugin có thời gian đăng ký menu items
    } catch (error) {
      console.error(`Main process: Error sending plugin list:`, error);
    }

    // Luôn trả về success: true để tránh màn hình trắng
    return {
      success: true,
      message: `Plugin ${pluginName} installed successfully`,
    };
  });

  // Gỡ cài đặt plugin - Đơn giản hóa tối đa
  ipcMain.handle(
    "uninstall-plugin",
    async (
      event,
      pluginName: string
    ): Promise<{ success: boolean; message?: string }> => {
      console.log(`Main process: Uninstalling plugin ${pluginName}`);

      // Gọi uninstallPlugin và bắt lỗi
      try {
        await pluginManager.uninstallPlugin(pluginName);
      } catch (error) {
        console.error(`Main process: Error in uninstallPlugin:`, error);
        // Không ném lỗi, chỉ ghi log
      }

      // Gửi danh sách plugin mới cho renderer
      try {
        const plugins = pluginManager.getPlugins();
        event.sender.send(
          "plugin-list",
          plugins.map((p) => p.name)
        );

        // Gửi danh sách menu items mới cho renderer
        setTimeout(() => {
          try {
            // Lấy danh sách menu items cho các menu cha
            const fileMenuItems = pluginManager.getMenuItemsForParent("file");
            const editMenuItems = pluginManager.getMenuItemsForParent("edit");
            const runMenuItems = pluginManager.getMenuItemsForParent("run");

            console.log(
              `Main process: Sending updated menu items after plugin uninstallation`
            );
            console.log(
              `File menu items: ${fileMenuItems.length}, Edit menu items: ${editMenuItems.length}, Run menu items: ${runMenuItems.length}`
            );

            // Gửi danh sách menu items mới cho renderer
            const allMenuItems = [
              ...fileMenuItems,
              ...editMenuItems,
              ...runMenuItems,
            ];
            event.sender.send("menu-items-changed", allMenuItems);
          } catch (menuError) {
            console.error(`Main process: Error sending menu items:`, menuError);
          }
        }, 500);
      } catch (error) {
        console.error(`Main process: Error sending plugin list:`, error);
      }

      // Luôn trả về success: true để tránh màn hình trắng
      return {
        success: true,
        message: `Plugin ${pluginName} uninstalled successfully`,
      };
    }
  );

  // Kiểm tra trạng thái cài đặt của plugin - Sử dụng TypeScript đúng cách
  ipcMain.handle(
    "check-plugin-status",
    async (
      event,
      pluginName: string
    ): Promise<{
      pluginName: string;
      isInstalled: boolean;
      error?: string;
    }> => {
      try {
        if (typeof pluginName !== "string") {
          console.error(`Invalid plugin name: ${pluginName}`);
          return {
            pluginName: String(pluginName),
            isInstalled: false,
            error: "Invalid plugin name",
          };
        }

        const plugins = pluginManager.getPlugins();
        const normalizedName = pluginName.replace(/(-\d+\.\d+\.\d+)$/, "");

        const isInstalled = plugins.some((p) => {
          if (!p || !p.name) return false;

          const pNormalizedName =
            typeof p.name === "string"
              ? p.name.replace(/(-\d+\.\d+\.\d+)$/, "")
              : String(p.name);

          return (
            p.name === pluginName ||
            p.name === normalizedName ||
            pNormalizedName === pluginName ||
            pNormalizedName === normalizedName
          );
        });

        return { pluginName, isInstalled };
      } catch (error: unknown) {
        const errorMessage =
          error instanceof Error ? error.message : String(error);
        console.error(`Error checking plugin status: ${errorMessage}`);
        return {
          pluginName: String(pluginName),
          isInstalled: false,
          error: errorMessage,
        };
      }
    }
  );

  // Export to PDF - Chức năng tích hợp trực tiếp vào ứng dụng
  ipcMain.on(
    "export-to-pdf",
    async (event, content: string, filePath?: string) => {
      try {
        console.log(
          `Exporting to PDF, content length: ${content?.length || 0}`
        );

        // Hiển thị SaveDialog để chọn nơi lưu file
        const result = (await dialog.showSaveDialog(mainWindow!, {
          title: "Export to PDF",
          defaultPath: filePath
            ? filePath.replace(/\.[^.]+$/, ".pdf")
            : "output.pdf",
          filters: [{ name: "PDF Files", extensions: ["pdf"] }],
        })) as unknown as SaveDialogReturnValue;

        if (!result.canceled && result.filePath) {
          try {
            // Sử dụng PDFKit để tạo file PDF
            const PDFDocument = require("pdfkit");

            // Tạo PDF document với các tùy chọn
            const doc = new PDFDocument({
              margin: 50, // Margin lớn hơn để dễ đọc
              size: "A4", // Kích thước A4
              info: {
                // Thông tin metadata
                Title: filePath ? path.basename(filePath) : "Exported Document",
                Author: "Text Editor App",
                Subject: "Exported Document",
                Keywords: "text, editor, export, pdf",
                Creator: "Text Editor App",
                Producer: "PDFKit",
              },
            });

            const stream = fs.createWriteStream(result.filePath);

            // Pipe PDF to file
            doc.pipe(stream);

            // Sử dụng font mặc định của PDFKit (Helvetica) vì nó hỗ trợ nhiều ký tự Unicode
            // Tuy nhiên, Helvetica không hỗ trợ đầy đủ tiếng Việt
            // Sử dụng font Times-Roman thay thế, nó hỗ trợ tiếng Việt tốt hơn
            doc.font("Times-Roman");

            // Thêm tiêu đề và ngày xuất
            const title = filePath
              ? path.basename(filePath)
              : "Exported Document";
            const date = new Date().toLocaleDateString();

            doc.fontSize(18).text(title, { align: "center" });
            doc.fontSize(10).text(date, { align: "center" });
            doc.moveDown(2);

            // Xử lý nội dung để giữ định dạng tốt hơn
            // Tách nội dung thành các dòng
            const lines = content.split("\n");

            // Thêm nội dung với các tùy chỉnh
            doc.fontSize(12);

            // Xử lý từng dòng
            lines.forEach((line, index) => {
              // Nếu là dòng trống, thêm khoảng cách
              if (line.trim() === "") {
                doc.moveDown(0.5);
              } else {
                // Nếu không phải dòng đầu tiên, thêm khoảng cách nhỏ
                if (index > 0) {
                  doc.moveDown(0.2);
                }

                // Thêm nội dung của dòng
                doc.text(line, {
                  align: "left",
                  continued: false,
                  width: 500, // Chiều rộng tối đa của văn bản
                });
              }
            });

            // Thêm số trang
            const totalPages = doc.bufferedPageRange().count;
            for (let i = 0; i < totalPages; i++) {
              doc.switchToPage(i);
              doc
                .fontSize(10)
                .text(
                  `Page ${i + 1} of ${totalPages}`,
                  50,
                  doc.page.height - 50,
                  { align: "center" }
                );
            }

            // Finalize PDF
            doc.end();

            // Wait for PDF to be written
            stream.on("finish", () => {
              console.log("PDF created successfully at:", result.filePath);
              event.reply("export-to-pdf-result", {
                success: true,
                message: `File exported successfully to ${result.filePath}`,
                filePath: result.filePath,
              });
            });

>>>>>>> 3f583f4c
            stream.on("error", (err) => {
              console.error("Error creating PDF:", err);
              event.reply("export-to-pdf-result", {
                success: false,
                message: `Error creating PDF: ${err.message}`,
                error: err,
              });
            });
          } catch (error: any) {
            console.error(`Error creating PDF:`, error);

            // Fallback to simple text export if PDFKit fails
            try {
              fs.writeFileSync(result.filePath, content);
              event.reply("export-to-pdf-result", {
                success: true,
                message: `File exported successfully to ${result.filePath} (basic export)`,
                filePath: result.filePath,
              });
            } catch (fallbackError: any) {
              event.reply("export-to-pdf-result", {
                success: false,
                message: `Error exporting file: ${
                  fallbackError.message || String(fallbackError)
                }`,
                error: fallbackError,
              });
            }
          }
        } else {
          event.reply("export-to-pdf-result", {
            success: false,
            message: "Export cancelled by user",
          });
<<<<<<< HEAD
        }
      } catch (error: any) {
        console.error(`Unexpected error in export-to-pdf handler:`, error);
        event.reply("export-to-pdf-result", {
          success: false,
          message: `Error: ${error.message || String(error)}`,
          error: error,
        });
      }
    }
  );

  // Áp dụng plugin (giữ lại cho các plugin khác)
  ipcMain.on(
    "apply-plugin",
    async (event, pluginName: string, content: string) => {
      try {
        console.log(`Applying plugin: ${pluginName}`);

        // Xử lý các plugin khác
        // Hiển thị SaveDialog để chọn nơi lưu file nếu cần
        const result = dialog.showSaveDialog(mainWindow!, {
          title: "Save Output",
          defaultPath: "output.pdf",
          filters: [{ name: "PDF Files", extensions: ["pdf"] }],
        }) as unknown as SaveDialogReturnValue;

        if (!result.canceled && result.filePath) {
          try {
            // Kiểm tra xem plugin đã được cài đặt chưa
            const installedPlugins = pluginManager
              .getPlugins()
              .map((p) => p.name);
            const normalizedName = pluginName.replace(/(-\d+\.\d+\.\d+)$/, "");

            if (
              !installedPlugins.includes(pluginName) &&
              !installedPlugins.includes(normalizedName)
            ) {
              try {
                // Thử cài đặt plugin
                await pluginManager.installPlugin(pluginName);
                console.log(`Successfully installed plugin ${pluginName}`);
              } catch (installError: any) {
                console.error(
                  `Failed to install plugin ${pluginName}:`,
                  installError
                );
                event.reply(
                  "plugin-applied",
                  `Error: Failed to install plugin ${pluginName}: ${
                    installError.message || String(installError)
                  }`
                );
                return;
              }
            }

            // Thực thi plugin
            await pluginManager.executePlugin(
              pluginName,
              content,
              result.filePath
            );
            event.reply(
              "plugin-applied",
              `File exported successfully to ${result.filePath}`
            );
          } catch (error: any) {
            console.error(`Error executing plugin ${pluginName}:`, error);
            event.reply(
              "plugin-applied",
              `Error: ${error.message || String(error)}`
            );
          }
        } else {
          event.reply("plugin-applied", "Operation cancelled by user");
        }
      } catch (error: any) {
        console.error(`Unexpected error in apply-plugin handler:`, error);
        event.reply(
          "plugin-applied",
          `Error: ${error.message || String(error)}`
        );
      }
    }
  );

  // Lấy danh sách menu item cho menu cha cụ thể
  ipcMain.handle("get-menu-items", async (_event, parentMenu: string) => {
    try {
      const menuItems = pluginManager.getMenuItemsForParent(parentMenu);
      console.log(
        `Menu items for ${parentMenu}:`,
        menuItems.map((item) => ({
          id: item.id,
          label: item.label,
          pluginId: item.pluginId,
        }))
      );
      return menuItems;
    } catch (error) {
      console.error(`Error getting menu items for ${parentMenu}:`, error);
      return [];
    }
  });

  // Thực thi plugin trực tiếp (cho AI Chat) - Với xử lý AI Assistant tích hợp
  ipcMain.on(
    "execute-plugin",
    async (event, data: { pluginName: string; content: string; options?: any }) => {
      console.log(`🚀 [Main] Executing plugin directly: ${data.pluginName}`);
      console.log(`📝 [Main] Content length: ${data.content?.length || 0}`);
      console.log(`⚙️ [Main] Options:`, JSON.stringify(data.options, null, 2));

      try {
        // Kiểm tra xem có phải AI Assistant plugin không
        if (data.pluginName === 'ai-assistant' || data.pluginName.includes('ai-assistant')) {
          console.log(`🤖 [Main] Using built-in AI Assistant service`);

          // Sử dụng AI Service tích hợp thay vì plugin
          const aiService = AIService.getInstance();

          const aiRequest = {
            prompt: data.content,
            systemPrompt: data.options?.systemPrompt || 'Bạn là một trợ lý AI hữu ích về lập trình. Hãy trả lời bằng tiếng Việt. Bạn có thể sử dụng markdown formatting: **chữ đậm**, *chữ nghiêng*, `code inline`, ```code blocks```, __gạch dưới__, ~~gạch ngang~~.',
            maxTokens: data.options?.maxTokens || 1000,
            temperature: data.options?.temperature || 0.7
          };

          const aiResponse = await aiService.sendMessage(aiRequest);

          if (aiResponse.success) {
            console.log(`✅ [Main] AI Assistant execution successful`);
            console.log(`📤 [Main] Sending plugin-executed event with data:`, aiResponse.content);
            event.reply("plugin-executed", {
              success: true,
              message: `AI Assistant executed successfully`,
              data: aiResponse.content,
            });
          } else {
            console.error(`❌ [Main] AI Assistant execution failed:`, aiResponse.error);
            event.reply("plugin-executed", {
              success: false,
              message: aiResponse.error || 'AI Assistant execution failed',
            });
          }
          return;
        }

        // Xử lý các plugin khác như bình thường
        const result = await pluginManager.executePlugin(
          data.pluginName,
          data.content,
          undefined, // filePath
          data.options
        );

        console.log(`✅ [Main] Plugin execution successful`);
        console.log(`📤 [Main] Result:`, result);

        // Trả kết quả về renderer
        event.reply("plugin-executed", {
          success: true,
          message: `Plugin ${data.pluginName} executed successfully`,
          data: result,
        });
      } catch (executeError: any) {
        console.error(`❌ [Main] Error executing plugin ${data.pluginName}:`, executeError);
        event.reply("plugin-executed", {
          success: false,
          message: `Error executing plugin: ${executeError.message || String(executeError)}`,
        });
      }
    }
  );

  // Thực thi hành động menu
  ipcMain.on(
    "execute-menu-action",
    async (event, menuItemId: string, content: string, filePath?: string) => {
      try {
        console.log(`Executing menu action: ${menuItemId}`);
        console.log(
          `Content length: ${content?.length || 0}, filePath: ${
            filePath || "none"
          }`
        );

        // Tìm menu item tương ứng từ tất cả các menu
        const fileMenuItems = pluginManager.getMenuItemsForParent("file");
        const editMenuItems = pluginManager.getMenuItemsForParent("edit");
        const viewMenuItems = pluginManager.getMenuItemsForParent("view");
        const runMenuItems = pluginManager.getMenuItemsForParent("run");

        console.log(
          `Found menu items - File: ${fileMenuItems.length}, Edit: ${editMenuItems.length}, View: ${viewMenuItems.length}, Run: ${runMenuItems.length}`
        );
        console.log(
          `File menu items: ${JSON.stringify(
            fileMenuItems.map((item) => ({
              id: item.id,
              label: item.label,
              pluginId: item.pluginId,
            }))
          )}`
        );
        console.log(
          `Edit menu items: ${JSON.stringify(
            editMenuItems.map((item) => ({
              id: item.id,
              label: item.label,
              pluginId: item.pluginId,
            }))
          )}`
        );
        console.log(
          `Run menu items: ${JSON.stringify(
            runMenuItems.map((item) => ({
              id: item.id,
              label: item.label,
              pluginId: item.pluginId,
            }))
          )}`
        );

        // Kết hợp tất cả menu items
        const allMenuItems = [
          ...fileMenuItems,
          ...editMenuItems,
          ...viewMenuItems,
          ...runMenuItems,
        ];
        const menuItem = allMenuItems.find((item) => item.id === menuItemId);
        console.log(
          `Found menu item: ${menuItem ? JSON.stringify(menuItem) : "null"}`
        );

        // Kiểm tra danh sách plugin đã đăng ký
        const registeredPlugins = pluginManager.getPlugins();
        console.log(
          `Registered plugins: ${JSON.stringify(
            registeredPlugins.map((p) => p.name)
          )}`
        );

        if (!menuItem) {
          console.error(`Menu item with ID ${menuItemId} not found`);



          event.reply("menu-action-result", {
            success: false,
            message: `Menu item with ID ${menuItemId} not found`,
          });
          return;
        }

        // Lấy plugin ID từ menu item
        const pluginId = menuItem.pluginId;
        console.log(`Plugin ID from menu item: ${pluginId}`);

        if (!pluginId) {
          console.error(`Menu item ${menuItemId} does not have a plugin ID`);
          event.reply("menu-action-result", {
            success: false,
            message: `Menu item does not have a plugin ID`,
          });
          return;
        }

        // Kiểm tra xem có phải AI Assistant tích hợp không
        if (pluginId === 'built-in-ai-assistant') {
          console.log(`🤖 [Main] Executing built-in AI Assistant menu action`);

          // Mở AI Chat dialog
          event.reply("menu-action-result", {
            success: true,
            message: `AI Chat opened successfully`,
            data: { action: 'open-ai-chat' },
          });
          return;
        }

=======
        }
      } catch (error: any) {
        console.error(`Unexpected error in export-to-pdf handler:`, error);
        event.reply("export-to-pdf-result", {
          success: false,
          message: `Error: ${error.message || String(error)}`,
          error: error,
        });
      }
    }
  );

  // Áp dụng plugin (giữ lại cho các plugin khác)
  ipcMain.on(
    "apply-plugin",
    async (event, pluginName: string, content: string) => {
      try {
        console.log(`Applying plugin: ${pluginName}`);

        // Xử lý các plugin khác
        // Hiển thị SaveDialog để chọn nơi lưu file nếu cần
        const result = (await dialog.showSaveDialog(mainWindow!, {
          title: "Save Output",
          defaultPath: "output.pdf",
          filters: [{ name: "PDF Files", extensions: ["pdf"] }],
        })) as unknown as SaveDialogReturnValue;

        if (!result.canceled && result.filePath) {
          try {
            // Kiểm tra xem plugin đã được cài đặt chưa
            const installedPlugins = pluginManager
              .getPlugins()
              .map((p) => p.name);
            const normalizedName = pluginName.replace(/(-\d+\.\d+\.\d+)$/, "");

            if (
              !installedPlugins.includes(pluginName) &&
              !installedPlugins.includes(normalizedName)
            ) {
              try {
                // Thử cài đặt plugin
                await pluginManager.installPlugin(pluginName);
                console.log(`Successfully installed plugin ${pluginName}`);
              } catch (installError: any) {
                console.error(
                  `Failed to install plugin ${pluginName}:`,
                  installError
                );
                event.reply(
                  "plugin-applied",
                  `Error: Failed to install plugin ${pluginName}: ${
                    installError.message || String(installError)
                  }`
                );
                return;
              }
            }

            // Thực thi plugin
            await pluginManager.executePlugin(
              pluginName,
              content,
              result.filePath
            );
            event.reply(
              "plugin-applied",
              `File exported successfully to ${result.filePath}`
            );
          } catch (error: any) {
            console.error(`Error executing plugin ${pluginName}:`, error);
            event.reply(
              "plugin-applied",
              `Error: ${error.message || String(error)}`
            );
          }
        } else {
          event.reply("plugin-applied", "Operation cancelled by user");
        }
      } catch (error: any) {
        console.error(`Unexpected error in apply-plugin handler:`, error);
        event.reply(
          "plugin-applied",
          `Error: ${error.message || String(error)}`
        );
      }
    }
  );

  // Lấy danh sách menu item cho menu cha cụ thể
  ipcMain.handle("get-menu-items", async (event, parentMenu: string) => {
    try {
      const menuItems = pluginManager.getMenuItemsForParent(parentMenu);
      console.log(
        `Menu items for ${parentMenu}:`,
        menuItems.map((item) => ({
          id: item.id,
          label: item.label,
          pluginId: item.pluginId,
        }))
      );
      return menuItems;
    } catch (error) {
      console.error(`Error getting menu items for ${parentMenu}:`, error);
      return [];
    }
  });

  // Thực thi hành động menu
  ipcMain.on(
    "execute-menu-action",
    async (event, menuItemId: string, content: string, filePath?: string) => {
      try {
        console.log(`Executing menu action: ${menuItemId}`);
        console.log(
          `Content length: ${content?.length || 0}, filePath: ${
            filePath || "none"
          }`
        );

        // Tìm menu item tương ứng từ tất cả các menu
        const fileMenuItems = pluginManager.getMenuItemsForParent("file");
        const editMenuItems = pluginManager.getMenuItemsForParent("edit");
        const viewMenuItems = pluginManager.getMenuItemsForParent("view");
        const runMenuItems = pluginManager.getMenuItemsForParent("run");

        console.log(
          `Found menu items - File: ${fileMenuItems.length}, Edit: ${editMenuItems.length}, View: ${viewMenuItems.length}, Run: ${runMenuItems.length}`
        );
        console.log(
          `File menu items: ${JSON.stringify(
            fileMenuItems.map((item) => ({
              id: item.id,
              label: item.label,
              pluginId: item.pluginId,
            }))
          )}`
        );
        console.log(
          `Edit menu items: ${JSON.stringify(
            editMenuItems.map((item) => ({
              id: item.id,
              label: item.label,
              pluginId: item.pluginId,
            }))
          )}`
        );
        console.log(
          `Run menu items: ${JSON.stringify(
            runMenuItems.map((item) => ({
              id: item.id,
              label: item.label,
              pluginId: item.pluginId,
            }))
          )}`
        );

        // Kết hợp tất cả menu items
        const allMenuItems = [
          ...fileMenuItems,
          ...editMenuItems,
          ...viewMenuItems,
          ...runMenuItems,
        ];
        const menuItem = allMenuItems.find((item) => item.id === menuItemId);
        console.log(
          `Found menu item: ${menuItem ? JSON.stringify(menuItem) : "null"}`
        );

        // Kiểm tra danh sách plugin đã đăng ký
        const registeredPlugins = pluginManager.getPlugins();
        console.log(
          `Registered plugins: ${JSON.stringify(
            registeredPlugins.map((p) => p.name)
          )}`
        );

        if (!menuItem) {
          console.error(`Menu item with ID ${menuItemId} not found`);

          // Xử lý trường hợp đặc biệt cho export-to-pdf
          if (menuItemId === "export-to-pdf.exportToPdf") {
            console.log("Special handling for export-to-pdf plugin");
            try {
              // Hiển thị SaveDialog để chọn nơi lưu file
              const result = (await dialog.showSaveDialog(mainWindow!, {
                title: "Export to PDF",
                defaultPath: "output.pdf",
                filters: [{ name: "PDF Files", extensions: ["pdf"] }],
              })) as unknown as SaveDialogReturnValue;

              if (!result.canceled && result.filePath) {
                // Thử cài đặt và thực thi plugin export-to-pdf
                try {
                  await installExportToPdfPlugin(event);
                  await pluginManager.startPlugin("export-to-pdf");
                  const pdfResult = await pluginManager.executePlugin(
                    "export-to-pdf",
                    content,
                    result.filePath
                  );
                  event.reply("menu-action-result", {
                    success: true,
                    message: `File exported successfully to ${result.filePath}`,
                    data: pdfResult,
                  });
                } catch (pluginError) {
                  console.error(
                    "Error using plugin, falling back to simple export:",
                    pluginError
                  );
                  // Nếu plugin không hoạt động, sử dụng cách đơn giản hơn
                  fs.writeFileSync(result.filePath, content);
                  event.reply("menu-action-result", {
                    success: true,
                    message: `File exported successfully to ${result.filePath} (basic export)`,
                  });
                }
              } else {
                event.reply("menu-action-result", {
                  success: false,
                  message: "Export cancelled by user",
                });
              }
              return;
            } catch (exportError: any) {
              console.error("Error handling export-to-pdf:", exportError);
              event.reply("menu-action-result", {
                success: false,
                message: `Error exporting to PDF: ${
                  exportError.message || String(exportError)
                }`,
              });
              return;
            }
          }

          event.reply("menu-action-result", {
            success: false,
            message: `Menu item with ID ${menuItemId} not found`,
          });
          return;
        }

        // Lấy plugin ID từ menu item
        const pluginId = menuItem.pluginId;
        console.log(`Plugin ID from menu item: ${pluginId}`);

        if (!pluginId) {
          console.error(`Menu item ${menuItemId} does not have a plugin ID`);
          event.reply("menu-action-result", {
            success: false,
            message: `Menu item does not have a plugin ID`,
          });
          return;
        }

>>>>>>> 3f583f4c
        // Kiểm tra xem plugin có được đăng ký không
        const plugin = registeredPlugins.find((p) => p.name === pluginId);
        if (!plugin) {
          console.error(`Plugin ${pluginId} is not registered`);

          // Thử cài đặt lại plugin
          try {
            console.log(`Attempting to reinstall plugin ${pluginId}...`);
            await pluginManager.installPlugin(pluginId);
            console.log(`Plugin ${pluginId} reinstalled successfully`);
          } catch (installError) {
            console.error(
              `Failed to reinstall plugin ${pluginId}:`,
              installError
            );
            event.reply("menu-action-result", {
              success: false,
              message: `Plugin ${pluginId} is not registered and could not be reinstalled`,
            });
            return;
          }
        }

        // Thực thi plugin
        try {
          console.log(
            `Executing plugin ${pluginId} with content length ${
              content?.length || 0
            }`
          );
          const result = await pluginManager.executePlugin(
            pluginId,
            content,
            filePath
          );
          console.log(`Plugin execution result:`, result);

          // Trả kết quả về renderer
          event.reply("menu-action-result", {
            success: true,
            message: `Menu action ${menuItem.label} executed successfully`,
            data: result,
          });
        } catch (executeError: any) {
          console.error(`Error executing plugin ${pluginId}:`, executeError);
          event.reply("menu-action-result", {
            success: false,
            message: `Error executing plugin: ${
              executeError.message || String(executeError)
            }`,
          });
        }
      } catch (error: any) {
        console.error("Error executing menu action:", error);
        event.reply("menu-action-result", {
          success: false,
          message: `Error: ${error.message || String(error)}`,
        });
      }
    }
  );
});

// Chạy code
ipcMain.on(
  "run-code",
  async (event, data: { code: string; fileName: string; language: string }) => {
    try {
      console.log(
        `Running code in ${data.language} language, code length: ${
          data.code?.length || 0
        }`
      );

      // Tạo file tạm thời để chạy code
      const tempDir = path.join(app.getPath("temp"), "text-editor-code-runner");
      if (!fs.existsSync(tempDir)) {
        fs.mkdirSync(tempDir, { recursive: true });
      }

      // Xác định tên file và lệnh chạy dựa trên ngôn ngữ
      let tempFile = "";
      let command = "";
      let args: string[] = [];

      switch (data.language) {
        case "js":
          tempFile = path.join(tempDir, "temp.js");
          command = "node";
          args = [tempFile];
          break;
        case "py":
          tempFile = path.join(tempDir, "temp.py");
          command = "python";
          args = [tempFile];
          break;
        case "ts":
          tempFile = path.join(tempDir, "temp.ts");
          command = "npx";
          args = ["ts-node", tempFile];
          break;
        case "cpp":
          tempFile = path.join(tempDir, "temp.cpp");
          // Biên dịch và chạy file C++
          // Đầu tiên, biên dịch file C++ thành file thực thi
          const executableFile = path.join(tempDir, "temp.exe");
          fs.writeFileSync(tempFile, data.code);

          // Kiểm tra xem có trình biên dịch tích hợp không
          // Danh sách các đường dẫn có thể có trình biên dịch
          const possibleCompilerPaths = [
            // Thư mục plugins trong project
            path.join(
              __dirname,
              "..",
              "plugins",
              "code-runner",
              "bin",
              "win32",
              "bin",
              "g++.exe"
            ),

            // Thư mục plugins trong AppData
            path.join(
              app.getPath("userData"),
              "plugins",
              "code-runner",
              "bin",
              "win32",
              "bin",
              "g++.exe"
            ),
            path.join(
              app.getPath("userData"),
              "plugins",
              "code-runner-1.1.0",
              "bin",
              "win32",
              "bin",
              "g++.exe"
            ),

            // Đường dẫn mặc định của MinGW
            "C:\\MinGW\\bin\\g++.exe",
            "C:\\msys64\\mingw64\\bin\\g++.exe",
          ];

          // Tìm trình biên dịch trong các đường dẫn có thể
          let integratedCompilerPath = "";
          for (const compilerPath of possibleCompilerPaths) {
            console.log(`Checking for compiler at: ${compilerPath}`);
            if (fs.existsSync(compilerPath)) {
              console.log(`Found compiler at: ${compilerPath}`);
              integratedCompilerPath = compilerPath;
              break;
            }
          }

          // Sử dụng trình biên dịch tích hợp nếu có, nếu không thì sử dụng g++ hệ thống
          let gppPath = "g++";

          if (integratedCompilerPath) {
            gppPath = integratedCompilerPath;
            console.log(`Using integrated compiler: ${gppPath}`);
          } else {
            console.log("No integrated compiler found, using system g++");
          }
          console.log(`Using C++ compiler: ${gppPath}`);

          // Sử dụng g++ để biên dịch
          const compileProcess = spawn(gppPath, [
            tempFile,
            "-o",
            executableFile,
          ]);
          let compileError = "";

          compileProcess.stderr.on("data", (data) => {
            compileError += data.toString();
          });

          compileProcess.on("close", (code) => {
            if (code !== 0) {
              // Biên dịch thất bại
              event.reply("run-code-result", {
                success: false,
                message: `Compilation failed with exit code ${code}`,
                output: "",
                error: compileError,
                exitCode: code,
              });
              return;
            }

            // Biên dịch thành công, chạy file thực thi
            const runProcess = spawn(executableFile, []);
            let output = "";
            let errorOutput = "";

            // Lưu trữ process để có thể dừng nó sau này
            runningProcesses.set(data.fileName, runProcess);

            runProcess.stdout.on("data", (data) => {
              const text = data.toString();
              output += text;
              // Gửi kết quả trực tiếp đến renderer
              event.reply("run-code-output", {
                type: "stdout",
                text: text,
              });
            });

            runProcess.stderr.on("data", (data) => {
              const text = data.toString();
              errorOutput += text;
              // Gửi lỗi trực tiếp đến renderer
              event.reply("run-code-output", {
                type: "stderr",
                text: text,
              });
            });

            runProcess.on("close", (code) => {
              console.log(`C++ process exited with code ${code}`);
              runningProcesses.delete(data.fileName);

              // Gửi kết quả cuối cùng
              event.reply("run-code-result", {
                success: code === 0,
                message:
                  code === 0
                    ? "Code executed successfully"
                    : `Code execution failed with exit code ${code}`,
                output: output,
                error: errorOutput,
                exitCode: code,
              });
            });
          });
          return;
        case "html":
          tempFile = path.join(tempDir, "temp.html");
          // Mở file HTML trong trình duyệt mặc định
          fs.writeFileSync(tempFile, data.code);
          shell.openExternal(`file://${tempFile}`);
          event.reply("run-code-result", {
            success: true,
            message: `Opened HTML file in default browser`,
            output: "",
          });
          return;
        default:
          event.reply("run-code-result", {
            success: false,
            message: `Unsupported language: ${data.language}`,
            output: "",
          });
          return;
      }

      // Ghi code vào file tạm thời
      fs.writeFileSync(tempFile, data.code);

      // Chạy code
      const childProcess = spawn(command, args);
      let output = "";
      let errorOutput = "";

      // Lưu trữ process để có thể dừng nó sau này
      runningProcesses.set(data.fileName, childProcess);

      childProcess.stdout.on("data", (data) => {
        const text = data.toString();
        output += text;
        // Gửi kết quả trực tiếp đến renderer
        event.reply("run-code-output", {
          type: "stdout",
          text: text,
        });
      });

      childProcess.stderr.on("data", (data) => {
        const text = data.toString();
        errorOutput += text;
        // Gửi lỗi trực tiếp đến renderer
        event.reply("run-code-output", {
          type: "stderr",
          text: text,
        });
      });

      childProcess.on("close", (code) => {
        console.log(`Child process exited with code ${code}`);
        runningProcesses.delete(data.fileName);

        // Gửi kết quả cuối cùng
        event.reply("run-code-result", {
          success: code === 0,
          message:
            code === 0
              ? "Code executed successfully"
              : `Code execution failed with exit code ${code}`,
          output: output,
          error: errorOutput,
          exitCode: code,
        });
      });
    } catch (error: any) {
      console.error(`Error running code:`, error);
      event.reply("run-code-result", {
        success: false,
        message: `Error: ${error.message || String(error)}`,
        output: "",
        error: error.message || String(error),
        exitCode: 1,
      });
    }
  }
);

// Dừng chạy code
ipcMain.on("stop-execution", (event, fileName?: string) => {
  try {
    if (fileName && runningProcesses.has(fileName)) {
      // Dừng process cụ thể
      const process = runningProcesses.get(fileName);
      if (process) {
        process.kill();
        runningProcesses.delete(fileName);
        event.reply("run-code-output", {
          type: "system",
          text: `Execution of ${fileName} stopped by user`,
        });
      }
    } else {
      // Dừng tất cả các process đang chạy
      for (const [file, process] of runningProcesses.entries()) {
        process.kill();
        event.reply("run-code-output", {
          type: "system",
          text: `Execution of ${file} stopped by user`,
        });
      }
      runningProcesses.clear();
    }

    event.reply("stop-execution-result", {
      success: true,
      message: "Execution stopped",
<<<<<<< HEAD
    });
  } catch (error: any) {
    console.error(`Error stopping execution:`, error);
    event.reply("stop-execution-result", {
      success: false,
      message: `Error: ${error.message || String(error)}`,
    });
=======
    });
  } catch (error: any) {
    console.error(`Error stopping execution:`, error);
    event.reply("stop-execution-result", {
      success: false,
      message: `Error: ${error.message || String(error)}`,
    });
>>>>>>> 3f583f4c
  }
});

app.on("window-all-closed", () => {
  if (process.platform !== "darwin") {
    // Dừng Plugin Manager trước khi thoát
    if (pluginManager) {
      pluginManager.stop();
    }
    app.quit();
  }
});

// Hàm đệ quy để đọc cấu trúc thư mục
function getFolderStructure(folderPath: string) {
  const name = path.basename(folderPath);
  const structure: any = {
    name,
    type: "directory",
    path: folderPath,
    children: [],
  };

  const items = fs.readdirSync(folderPath);
  for (const item of items) {
    const itemPath = path.join(folderPath, item);
    const stats = fs.statSync(itemPath);

    if (stats.isDirectory()) {
      structure.children.push(getFolderStructure(itemPath));
    } else {
      structure.children.push({
        name: item,
        type: "file",
        path: itemPath,
      });
<<<<<<< HEAD
    }
  }

  return structure;
}
=======
    }
  }

  return structure;
}

// Add this IPC handler for file searching
ipcMain.on(
  "search-in-files",
  async (event, data: { query: string; folder: string }) => {
    try {
      const { query, folder } = data;
      console.log(`Searching for "${query}" in ${folder}`);

      const results: Array<{
        filePath: string;
        line: number;
        preview: string;
      }> = [];

      // Function to search in a file
      const searchInFile = (filePath: string) => {
        try {
          const content = fs.readFileSync(filePath, "utf-8");
          const lines = content.split("\n");

          lines.forEach((line, index) => {
            if (line.toLowerCase().includes(query.toLowerCase())) {
              results.push({
                filePath: path.relative(folder, filePath),
                line: index + 1,
                preview: line.trim(),
              });
            }
          });
        } catch (error) {
          console.error(`Error searching in file ${filePath}:`, error);
        }
      };

      // Function to recursively search in directories
      const searchInDir = (dirPath: string) => {
        const files = fs.readdirSync(dirPath);

        files.forEach((file) => {
          const fullPath = path.join(dirPath, file);
          const stat = fs.statSync(fullPath);

          if (stat.isDirectory()) {
            searchInDir(fullPath);
          } else if (stat.isFile()) {
            searchInFile(fullPath);
          }
        });
      };

      searchInDir(folder);
      event.reply("search-results", results);
    } catch (error) {
      console.error("Error searching in files:", error);
      event.reply("search-results", []);
    }
  }
);
>>>>>>> 3f583f4c
<|MERGE_RESOLUTION|>--- conflicted
+++ resolved
@@ -1,20 +1,3 @@
-<<<<<<< HEAD
-=======
-import {
-  app,
-  BrowserWindow,
-  dialog,
-  ipcMain,
-  SaveDialogReturnValue,
-  shell,
-} from "electron";
-import { spawn, ChildProcess } from "child_process";
-import path from "path";
-import fs from "fs";
-import { OpenDialogReturnValue } from "electron";
-import { PluginManager } from "./src/plugin/PluginManager";
-import dotenv from "dotenv";
->>>>>>> 3f583f4c
 
 import {
   app,
@@ -67,11 +50,7 @@
 const runningProcesses = new Map<string, ChildProcess>();
 const PORT = process.env.VITE_PLUGIN_PORT
   ? parseInt(process.env.VITE_PLUGIN_PORT)
-<<<<<<< HEAD
   : 5001; // Thay đổi từ 5000 thành 5001 để khớp với Firebase emulator và PluginManager default
-=======
-  : 5000;
->>>>>>> 3f583f4c
 
 function createWindow() {
   mainWindow = new BrowserWindow({
@@ -99,26 +78,14 @@
 }
 
 async function initializePluginManager() {
-<<<<<<< HEAD
   try {
     console.log("Initializing Plugin Manager...");
 
     // Khởi tạo Plugin Manager
     pluginManager = new PluginManager(PORT) as ExtendedPluginManager;
-=======
-  // Khởi tạo Plugin Manager
-  pluginManager = new PluginManager(PORT);
->>>>>>> 3f583f4c
-
-  // Đặt tham chiếu đến mainWindow
-  if (mainWindow) {
-    pluginManager.setMainWindow(mainWindow);
-  }
-
-  // Đăng ký callback khi danh sách plugin thay đổi
-  pluginManager.setPluginListChangedCallback((plugins) => {
+
+    // Đặt tham chiếu đến mainWindow
     if (mainWindow) {
-<<<<<<< HEAD
       pluginManager.setMainWindow(mainWindow);
       console.log("Main window reference set in Plugin Manager");
     } else {
@@ -137,13 +104,8 @@
       console.log("Built-in AI Assistant menu item registered");
     } catch (menuError) {
       console.error("Error registering built-in AI Assistant menu item:", menuError);
-=======
-      mainWindow.webContents.send("plugin-list", plugins);
->>>>>>> 3f583f4c
-    }
-  });
-
-<<<<<<< HEAD
+    }
+
     // Đăng ký callback khi danh sách plugin thay đổi
     pluginManager.setPluginListChangedCallback((plugins) => {
       if (mainWindow && !mainWindow.isDestroyed()) {
@@ -178,23 +140,11 @@
     pluginManager = new PluginManager(PORT) as ExtendedPluginManager;
     return pluginManager;
   }
-=======
-  // Đăng ký callback khi danh sách menu item thay đổi
-  pluginManager.setMenuItemsChangedCallback((menuItems) => {
-    if (mainWindow) {
-      mainWindow.webContents.send("menu-items-changed", menuItems);
-    }
-  });
-
-  // Khởi động Plugin Manager
-  await pluginManager.start();
->>>>>>> 3f583f4c
 }
 
 
 
 app.whenReady().then(async () => {
-<<<<<<< HEAD
   try {
     // Tạo cửa sổ chính trước
     mainWindow = createWindow();
@@ -236,30 +186,6 @@
       mainWindow = createWindow();
     }
   }
-=======
-  // Tạo cửa sổ chính trước
-  mainWindow = createWindow();
-
-  // Đợi cửa sổ được tạo hoàn toàn
-  await new Promise<void>((resolve) => {
-    if (
-      mainWindow &&
-      mainWindow.webContents &&
-      mainWindow.webContents.isLoading()
-    ) {
-      mainWindow.webContents.once("did-finish-load", () => resolve());
-    } else {
-      resolve();
-    }
-  });
-
-  // Khởi tạo PluginManager sau khi cửa sổ đã sẵn sàng
-  await initializePluginManager();
-
-  app.on("activate", () => {
-    if (BrowserWindow.getAllWindows().length === 0) createWindow();
-  });
->>>>>>> 3f583f4c
 
   // Handler cho load dictionary
   ipcMain.handle("load-dictionary", async () => {
@@ -273,24 +199,16 @@
     }
   });
 
-  // Xử lý mở hộp thoại chọn thư mục
-  ipcMain.on("open-folder-request", async (event) => {
-    try {
-<<<<<<< HEAD
-
-      const result = await dialog.showOpenDialog({
-        properties: ["openDirectory"],
-      }) as unknown as OpenDialogReturnValue;
-=======
-      const result = (await dialog.showOpenDialog({
-        properties: ["openDirectory"],
-      })) as unknown as OpenDialogReturnValue;
->>>>>>> 3f583f4c
+    // Xử lý mở hộp thoại chọn thư mục
+    ipcMain.on('open-folder-request', async (event) => {
+        try {
+            const result = await dialog.showOpenDialog({
+                properties: ['openDirectory']
+            }) as unknown as OpenDialogReturnValue;
 
       if (!result.canceled && result.filePaths.length > 0) {
         const folderPath = result.filePaths[0];
         selectedFolder = folderPath;
-<<<<<<< HEAD
 
         // Đọc cấu trúc thư mục
         const folderStructure = getFolderStructure(folderPath);
@@ -301,20 +219,17 @@
     }
   });
 
-  // Xử lý mở hộp thoại chọn file
-  ipcMain.on("open-file-dialog", async (event) => {
-    console.log("Received open-file-dialog event");
-    try {
-      const result = await dialog.showOpenDialog({
-        properties: ["openFile"],
-        filters: [
-          {
-            name: "Text Files",
-            extensions: ["txt", "md", "js", "ts", "html", "css", "json"],
-          },
-          { name: "All Files", extensions: ["*"] },
-        ],
-      }) as unknown as OpenDialogReturnValue;
+    // Xử lý mở hộp thoại chọn file
+    ipcMain.on('open-file-dialog', async (event) => {
+        console.log('Received open-file-dialog event');
+        try {
+            const result = await dialog.showOpenDialog({
+                properties: ['openFile'],
+                filters: [
+                    { name: 'Text Files', extensions: ['txt', 'md', 'js', 'ts', 'html', 'css', 'json'] },
+                    { name: 'All Files', extensions: ['*'] }
+                ]
+            }) as unknown as OpenDialogReturnValue;
 
       if (!result.canceled && result.filePaths.length > 0) {
         const filePath = result.filePaths[0];
@@ -350,67 +265,6 @@
         throw new Error("File does not exist");
       }
 
-=======
-
-        // Đọc cấu trúc thư mục
-        const folderStructure = getFolderStructure(folderPath);
-        event.sender.send("folder-structure", folderStructure);
-      }
-    } catch (error: any) {
-      console.error("Error opening folder:", error);
-    }
-  });
-
-  // Xử lý mở hộp thoại chọn file
-  ipcMain.on("open-file-dialog", async (event) => {
-    console.log("Received open-file-dialog event");
-    try {
-      const result = (await dialog.showOpenDialog({
-        properties: ["openFile"],
-        filters: [
-          {
-            name: "Text Files",
-            extensions: ["txt", "md", "js", "ts", "html", "css", "json"],
-          },
-          { name: "All Files", extensions: ["*"] },
-        ],
-      })) as unknown as OpenDialogReturnValue;
-
-      if (!result.canceled && result.filePaths.length > 0) {
-        const filePath = result.filePaths[0];
-        selectedFolder = path.dirname(filePath);
-        const fileName = path.basename(filePath);
-        const content = fs.readFileSync(filePath, "utf-8");
-        // Đổi tên sự kiện thành 'file-opened' để phù hợp với App.tsx
-        console.log("Sending file-opened event with:", {
-          fileName,
-          contentLength: content.length,
-        });
-        event.sender.send("file-opened", { content, fileName, filePath });
-      }
-    } catch (error: any) {
-      const errorMessage =
-        error instanceof Error ? error.message : "Failed to open file";
-      event.sender.send("file-opened", { error: errorMessage });
-    }
-  });
-
-  // Handle opening a file
-  ipcMain.on("open-file-request", async (event, fileName: string) => {
-    try {
-      if (!selectedFolder) {
-        throw new Error("No folder selected");
-      }
-      // Lấy tên file từ đường dẫn được truyền vào
-      const fileBaseName = path.basename(fileName);
-      const absolutePath = path.join(selectedFolder, fileBaseName);
-
-      // Kiểm tra xem file có tồn tại không
-      if (!fs.existsSync(absolutePath)) {
-        throw new Error("File does not exist");
-      }
-
->>>>>>> 3f583f4c
       const content = fs.readFileSync(absolutePath, "utf-8");
       console.log("Sending file content for:", fileBaseName);
       // Gửi cả hai sự kiện để đảm bảo tương thích
@@ -443,13 +297,6 @@
       try {
         if (!selectedFolder) {
           throw new Error("No folder selected");
-<<<<<<< HEAD
-        }
-        const { content, fileName } = data;
-        const filePath = path.join(selectedFolder, fileName);
-        fs.writeFileSync(filePath, content, "utf-8");
-        event.sender.send("file-saved", { success: true, filePath });
-=======
         }
         const { content, fileName } = data;
         const filePath = path.join(selectedFolder, fileName);
@@ -463,22 +310,17 @@
     }
   );
 
-  // Handle save file dialog
-  ipcMain.on(
-    "save-file-request",
-    async (event, data: { filePath: string; content: string }) => {
-      try {
-        const { filePath, content } = data;
-        const result = (await dialog.showSaveDialog({
-          defaultPath: filePath,
-          filters: [
-            {
-              name: "Text Files",
-              extensions: ["txt", "md", "js", "ts", "html", "css", "json"],
-            },
-            { name: "All Files", extensions: ["*"] },
-          ],
-        })) as unknown as SaveDialogReturnValue;
+    // Handle save file dialog
+    ipcMain.on('save-file-request', async (event, data: { filePath: string, content: string }) => {
+        try {
+            const { filePath, content } = data;
+            const result = await dialog.showSaveDialog({
+                defaultPath: filePath,
+                filters: [
+                    { name: 'Text Files', extensions: ['txt', 'md', 'js', 'ts', 'html', 'css', 'json'] },
+                    { name: 'All Files', extensions: ['*'] }
+                ]
+            }) as unknown as SaveDialogReturnValue;
 
         if (!result.canceled && result.filePath) {
           fs.writeFileSync(result.filePath, content, "utf-8");
@@ -492,7 +334,6 @@
         } else {
           event.sender.send("file-saved", { error: "Save operation canceled" });
         }
->>>>>>> 3f583f4c
       } catch (error: any) {
         const errorMessage =
           error instanceof Error ? error.message : "Failed to save file";
@@ -501,69 +342,6 @@
     }
   );
 
-<<<<<<< HEAD
-  // Handle save file dialog
-  ipcMain.on(
-    "save-file-request",
-    async (event, data: { filePath: string; content: string }) => {
-      try {
-        const { filePath, content } = data;
-        const result = await dialog.showSaveDialog({
-          defaultPath: filePath,
-          filters: [
-            {
-              name: "Text Files",
-              extensions: ["txt", "md", "js", "ts", "html", "css", "json"],
-            },
-            { name: "All Files", extensions: ["*"] },
-          ],
-        }) as unknown as SaveDialogReturnValue;
-
-        if (!result.canceled && result.filePath) {
-          fs.writeFileSync(result.filePath, content, "utf-8");
-          selectedFolder = path.dirname(result.filePath);
-          const fileName = path.basename(result.filePath);
-          event.sender.send("file-saved", {
-            success: true,
-            filePath: result.filePath,
-            fileName,
-          });
-        } else {
-          event.sender.send("file-saved", { error: "Save operation canceled" });
-        }
-      } catch (error: any) {
-        const errorMessage =
-          error instanceof Error ? error.message : "Failed to save file";
-        event.sender.send("file-saved", { error: errorMessage });
-      }
-    }
-  );
-
-  // Handle creating a new file
-  ipcMain.on("create-new-file-request", async (event, filePath: string) => {
-    try {
-      // Nếu filePath là đường dẫn đầy đủ, sử dụng nó
-      // Nếu không, sử dụng selectedFolder
-      let absolutePath = filePath;
-      if (!path.isAbsolute(filePath)) {
-        if (!selectedFolder) {
-          throw new Error("No folder selected");
-        }
-        absolutePath = path.join(selectedFolder, filePath);
-      }
-
-      // Đảm bảo thư mục cha tồn tại
-      const parentDir = path.dirname(absolutePath);
-      if (!fs.existsSync(parentDir)) {
-        fs.mkdirSync(parentDir, { recursive: true });
-      }
-
-      // Kiểm tra xem file đã tồn tại chưa
-      if (!fs.existsSync(absolutePath)) {
-        fs.writeFileSync(absolutePath, "", "utf-8"); // Tạo file mới rỗng
-        event.sender.send("new-file-created", {
-          fileName: path.basename(absolutePath),
-=======
   // Handle creating a new file
   ipcMain.on("create-new-file-request", async (event, filePath: string) => {
     try {
@@ -605,53 +383,6 @@
     }
   });
 
-  // Handle creating a new folder
-  ipcMain.on("create-new-folder-request", async (event, folderPath: string) => {
-    try {
-      // Nếu folderPath là đường dẫn đầy đủ, sử dụng nó
-      // Nếu không, sử dụng selectedFolder
-      let absolutePath = folderPath;
-      if (!path.isAbsolute(folderPath)) {
-        if (!selectedFolder) {
-          throw new Error("No folder selected");
-        }
-        absolutePath = path.join(selectedFolder, folderPath);
-      }
-
-      // Kiểm tra xem thư mục đã tồn tại chưa
-      if (!fs.existsSync(absolutePath)) {
-        fs.mkdirSync(absolutePath, { recursive: true }); // Tạo thư mục mới
-        event.sender.send("new-folder-created", {
-          folderName: path.basename(absolutePath),
->>>>>>> 3f583f4c
-          success: true,
-          error: undefined,
-        });
-      } else {
-<<<<<<< HEAD
-        throw new Error("File already exists");
-      }
-    } catch (error: any) {
-      const errorMessage =
-        error instanceof Error ? error.message : "Failed to create new file";
-      event.sender.send("new-file-created", {
-        fileName: path.basename(filePath),
-=======
-        throw new Error("Folder already exists");
-      }
-    } catch (error: any) {
-      const errorMessage =
-        error instanceof Error ? error.message : "Failed to create new folder";
-      event.sender.send("new-folder-created", {
-        folderName: path.basename(folderPath),
->>>>>>> 3f583f4c
-        success: false,
-        error: errorMessage,
-      });
-    }
-  });
-
-<<<<<<< HEAD
   // Handle creating a new folder
   ipcMain.on("create-new-folder-request", async (event, folderPath: string) => {
     try {
@@ -807,245 +538,6 @@
       if (!uniquePlugins.has(normalizedName)) {
         uniquePlugins.set(normalizedName, plugin.name);
       }
-=======
-  // Handle deleting a file or folder
-  ipcMain.on(
-    "delete-item-request",
-    async (event, itemPath: string, isDirectory: boolean) => {
-      console.log("Delete item request received:", { itemPath, isDirectory });
-      try {
-        if (!fs.existsSync(itemPath)) {
-          console.error("Item does not exist:", itemPath);
-          throw new Error("Item does not exist");
-        }
-
-        if (isDirectory) {
-          // Xóa thư mục và tất cả nội dung bên trong
-          console.log("Deleting directory:", itemPath);
-          fs.rmSync(itemPath, { recursive: true, force: true });
-        } else {
-          // Xóa file
-          console.log("Deleting file:", itemPath);
-          fs.unlinkSync(itemPath);
-        }
-
-        console.log("Item deleted successfully");
-        event.sender.send("item-deleted", {
-          success: true,
-          error: undefined,
-          path: itemPath,
-          isDirectory,
-        });
-      } catch (error: any) {
-        const errorMessage =
-          error instanceof Error ? error.message : "Failed to delete item";
-        console.error("Error deleting item:", errorMessage);
-        event.sender.send("item-deleted", {
-          success: false,
-          error: errorMessage,
-          path: itemPath,
-        });
-      }
-    }
-  );
-
-  // Handle renaming a file or folder
-  ipcMain.on(
-    "rename-item-request",
-    async (event, itemPath: string, newName: string) => {
-      console.log("Rename item request received:", { itemPath, newName });
-      try {
-        if (!fs.existsSync(itemPath)) {
-          console.error("Item does not exist:", itemPath);
-          throw new Error("Item does not exist");
-        }
-
-        const parentDir = path.dirname(itemPath);
-        const newPath = path.join(parentDir, newName);
-        console.log("Renaming from", itemPath, "to", newPath);
-
-        if (fs.existsSync(newPath)) {
-          console.error("An item with that name already exists:", newPath);
-          throw new Error("An item with that name already exists");
-        }
-
-        fs.renameSync(itemPath, newPath);
-        console.log("Rename successful");
-        event.sender.send("item-renamed", {
-          success: true,
-          error: undefined,
-          oldPath: itemPath,
-          newPath,
-        });
-      } catch (error: any) {
-        const errorMessage =
-          error instanceof Error ? error.message : "Failed to rename item";
-        console.error("Error renaming item:", errorMessage);
-        event.sender.send("item-renamed", {
-          success: false,
-          error: errorMessage,
-        });
-      }
-    }
-  );
-
-  // Handle refreshing folder structure
-  ipcMain.on("refresh-folder-structure", async (event, folderPath: string) => {
-    console.log("Refreshing folder structure for:", folderPath);
-    try {
-      if (!fs.existsSync(folderPath)) {
-        console.error("Folder does not exist:", folderPath);
-        throw new Error("Folder does not exist");
-      }
-
-      const folderStructure = getFolderStructure(folderPath);
-      event.sender.send("folder-structure", folderStructure);
-    } catch (error: any) {
-      const errorMessage =
-        error instanceof Error ? error.message : String(error);
-      console.error("Error refreshing folder structure:", errorMessage);
-      // Gửi thông báo lỗi về renderer
-      event.sender.send("folder-structure-error", errorMessage);
-    }
-  });
-
-  // Lấy danh sách plugin đã cài đặt - Đảm bảo không có plugin trùng lặp
-  ipcMain.handle("get-plugins", async () => {
-    // Lấy danh sách plugin
-    const plugins = pluginManager.getPlugins();
-
-    // Tạo Map để lọc các plugin trùng lặp dựa trên tên chuẩn hóa
-    const uniquePlugins = new Map<string, string>();
-
-    // Lọc các plugin trùng lặp
-    for (const plugin of plugins) {
-      if (!plugin || !plugin.name) continue;
-
-      // Chuẩn hóa tên plugin
-      const normalizedName = plugin.name.replace(/(-\d+\.\d+\.\d+)$/, "");
-
-      // Chỉ giữ lại plugin mới nhất cho mỗi tên chuẩn hóa
-      if (!uniquePlugins.has(normalizedName)) {
-        uniquePlugins.set(normalizedName, plugin.name);
-      }
-    }
-
-    // Trả về danh sách tên plugin duy nhất
-    return Array.from(uniquePlugins.values());
-  });
-
-  // Lấy danh sách plugin có sẵn từ Firebase - Sử dụng TypeScript đúng cách
-  ipcMain.handle(
-    "get-available-plugins",
-    async (): Promise<Array<{ name: string; installed: boolean }>> => {
-      try {
-        const plugins = await pluginManager.getAvailablePlugins();
-
-        // Đảm bảo trả về một mảng đối tượng đơn giản
-        return plugins.map((plugin) => ({
-          name:
-            typeof plugin.name === "string" ? plugin.name : String(plugin.name),
-          installed: Boolean(plugin.installed),
-        }));
-      } catch (error: unknown) {
-        console.error("Error getting available plugins:", error);
-        return []; // Trả về mảng rỗng nếu có lỗi
-      }
-    }
-  );
-
-  /**
-   * Cài đặt trực tiếp plugin export-to-pdf
-   */
-  async function installExportToPdfPlugin(
-    event: Electron.IpcMainInvokeEvent
-  ): Promise<void> {
-    console.log("Main process: Installing export-to-pdf plugin directly");
-
-    try {
-      // Tạo thư mục plugin
-      const pluginsDir = path.join(app.getPath("userData"), "plugins");
-      const pluginDir = path.join(pluginsDir, "export-to-pdf");
-      console.log(`Creating plugin directory at ${pluginDir}`);
-
-      // Đảm bảo thư mục plugins tồn tại
-      if (!fs.existsSync(pluginsDir)) {
-        fs.mkdirSync(pluginsDir, { recursive: true });
-      }
-
-      // Xóa thư mục cũ nếu tồn tại
-      if (fs.existsSync(pluginDir)) {
-        console.log(`Removing existing plugin directory: ${pluginDir}`);
-        fs.rmSync(pluginDir, { recursive: true, force: true });
-      }
-
-      // Tạo thư mục mới
-      fs.mkdirSync(pluginDir, { recursive: true });
-
-      // Tạo file package.json
-      const packageJson = {
-        name: "export-to-pdf",
-        version: "1.0.0",
-        description: "Export document to PDF",
-        main: "index.js",
-        author: "nhtam",
-        dependencies: {
-          pdfkit: "^0.13.0",
-        },
-        menuItems: [
-          {
-            id: "export-to-pdf.exportToPdf",
-            label: "Export to PDF",
-            parentMenu: "file",
-            accelerator: "CmdOrCtrl+E",
-          },
-        ],
-      };
-
-      // Ghi file package.json
-      fs.writeFileSync(
-        path.join(pluginDir, "package.json"),
-        JSON.stringify(packageJson, null, 2)
-      );
-
-      // Tạo file index.js
-      const indexJs = `const fs = require('fs');
-const path = require('path');
-const PDFDocument = require('pdfkit');
-const net = require('net');
-
-// Connect to the plugin server
-const client = new net.Socket();
-const PORT = process.argv.find(arg => arg.startsWith('--port='))?.split('=')[1] || 5000;
-
-client.connect(PORT, 'localhost', () => {
-  console.log('Connected to plugin server');
-
-  // Register the plugin
-  client.write(JSON.stringify({
-    type: 'REGISTER',
-    payload: {
-      name: 'export-to-pdf',
-      version: '1.0.0',
-      description: 'Export document to PDF',
-      author: 'nhtam'
-    }
-  }));
-
-  // Register menu items
-  client.write(JSON.stringify({
-    type: 'REGISTER_MENU',
-    payload: {
-      pluginName: 'export-to-pdf',
-      menuItems: [
-        {
-          id: 'export-to-pdf.exportToPdf',
-          label: 'Export to PDF',
-          parentMenu: 'file',
-          accelerator: 'CmdOrCtrl+E'
-        }
-      ]
->>>>>>> 3f583f4c
     }
 
     // Trả về danh sách tên plugin duy nhất
@@ -1186,7 +678,6 @@
         // Không ném lỗi, chỉ ghi log
       }
 
-<<<<<<< HEAD
       // Gửi danh sách plugin mới cho renderer
       try {
         const plugins = pluginManager.getPlugins();
@@ -1233,122 +724,14 @@
     }
   );
 
-  // Kiểm tra trạng thái cài đặt của plugin - Sử dụng TypeScript đúng cách
-  ipcMain.handle(
-    "check-plugin-status",
-    async (
-      _event,
-      pluginName: string
-    ): Promise<{
-      pluginName: string;
-      isInstalled: boolean;
-      error?: string;
-    }> => {
-      try {
-        if (typeof pluginName !== "string") {
-          console.error(`Invalid plugin name: ${pluginName}`);
-          return {
-            pluginName: String(pluginName),
-            isInstalled: false,
-            error: "Invalid plugin name",
-          };
-=======
-      // Ghi file index.js
-      fs.writeFileSync(path.join(pluginDir, "index.js"), indexJs);
-
-      // Cài đặt dependencies
-      try {
-        const { execSync } = require("child_process");
-        console.log(`Running npm install in ${pluginDir}`);
-        execSync("npm install --no-fund --no-audit --loglevel=error", {
-          cwd: pluginDir,
-          stdio: "inherit",
-          timeout: 60000, // 60 giây timeout
-        });
-        console.log("Dependencies installed successfully");
-      } catch (npmError) {
-        console.error("Error installing dependencies:", npmError);
-        console.log(
-          "Continuing without installing dependencies - plugin may not work correctly"
-        );
-      }
-
-      // Cập nhật file extensions.json
-      const extensionsJsonPath = path.join(pluginsDir, "..", "extensions.json");
-      let extensions: { [key: string]: any } = {};
-
-      // Đọc file extensions.json nếu tồn tại
-      if (fs.existsSync(extensionsJsonPath)) {
+    // Kiểm tra trạng thái cài đặt của plugin - Sử dụng TypeScript đúng cách
+    ipcMain.handle("check-plugin-status", async (event, pluginName: string): Promise<{ pluginName: string; isInstalled: boolean; error?: string }> => {
         try {
-          const content = fs.readFileSync(extensionsJsonPath, "utf8");
-          extensions = JSON.parse(content);
-        } catch (err) {
-          console.error("Error reading extensions.json:", err);
-          extensions = {};
-        }
-      }
-
-      // Cập nhật trạng thái plugin
-      extensions["export-to-pdf"] = {
-        enabled: true,
-        installedTimestamp: Date.now(),
-      };
-
-      // Ghi file extensions.json
-      fs.writeFileSync(
-        extensionsJsonPath,
-        JSON.stringify(extensions, null, 2),
-        "utf8"
-      );
-      console.log(
-        `Updated extensions.json for plugin export-to-pdf, installed: true`
-      );
-
-      // Khởi động plugin
-      try {
-        await pluginManager.startPlugin("export-to-pdf");
-        console.log("Plugin export-to-pdf started successfully");
-      } catch (startError) {
-        console.error("Error starting plugin export-to-pdf:", startError);
-        // Tiếp tục ngay cả khi có lỗi khởi động
-      }
-
-      // Gửi danh sách plugin mới cho renderer
-      const plugins = pluginManager.getPlugins();
-      event.sender.send(
-        "plugin-list",
-        plugins.map((p) => p.name)
-      );
-
-      // Gửi danh sách menu items mới cho renderer
-      setTimeout(() => {
-        try {
-          // Lấy danh sách menu items cho các menu cha
-          const fileMenuItems = pluginManager.getMenuItemsForParent("file");
-          const editMenuItems = pluginManager.getMenuItemsForParent("edit");
-          const runMenuItems = pluginManager.getMenuItemsForParent("run");
-
-          console.log(
-            `Main process: Sending updated menu items after export-to-pdf installation`
-          );
-          console.log(
-            `File menu items: ${fileMenuItems.length}, Edit menu items: ${editMenuItems.length}, Run menu items: ${runMenuItems.length}`
-          );
-
-          // Gửi danh sách menu items mới cho renderer
-          const allMenuItems = [
-            ...fileMenuItems,
-            ...editMenuItems,
-            ...runMenuItems,
-          ];
-          event.sender.send("menu-items-changed", allMenuItems);
-        } catch (menuError) {
-          console.error(`Main process: Error sending menu items:`, menuError);
->>>>>>> 3f583f4c
-        }
-      }, 1000);
-
-<<<<<<< HEAD
+            if (typeof pluginName !== 'string') {
+                console.error(`Invalid plugin name: ${pluginName}`);
+                return { pluginName: String(pluginName), isInstalled: false, error: 'Invalid plugin name' };
+            }
+
         const plugins = pluginManager.getPlugins();
         const normalizedName = pluginName.replace(/(-\d+\.\d+\.\d+)$/, "");
 
@@ -1442,14 +825,12 @@
           `Exporting to PDF, content length: ${content?.length || 0}`
         );
 
-        // Hiển thị SaveDialog để chọn nơi lưu file
-        const result = dialog.showSaveDialog(mainWindow!, {
-          title: "Export to PDF",
-          defaultPath: filePath
-            ? filePath.replace(/\.[^.]+$/, ".pdf")
-            : "output.pdf",
-          filters: [{ name: "PDF Files", extensions: ["pdf"] }],
-        }) as unknown as SaveDialogReturnValue;
+            // Hiển thị SaveDialog để chọn nơi lưu file
+            const result = await dialog.showSaveDialog(mainWindow!, {
+                title: "Export to PDF",
+                defaultPath: filePath ? filePath.replace(/\.[^.]+$/, '.pdf') : "output.pdf",
+                filters: [{ name: "PDF Files", extensions: ["pdf"] }],
+            }) as unknown as SaveDialogReturnValue;
 
         if (!result.canceled && result.filePath) {
           try {
@@ -1545,328 +926,6 @@
               });
             });
 
-=======
-      console.log("Export-to-PDF plugin installed successfully");
-    } catch (error) {
-      console.error("Error installing export-to-pdf plugin directly:", error);
-      throw error;
-    }
-  }
-
-  // Cài đặt plugin - Đơn giản hóa tối đa
-  ipcMain.handle("install-plugin", async (event, pluginName) => {
-    console.log(`Main process: Installing plugin ${pluginName}`);
-
-    // Xử lý đặc biệt cho plugin export-to-pdf
-    if (pluginName === "export-to-pdf") {
-      console.log(
-        "Main process: Using special handling for export-to-pdf plugin"
-      );
-      try {
-        // Gọi phương thức cài đặt đặc biệt
-        await installExportToPdfPlugin(event);
-        return {
-          success: true,
-          message: `Plugin export-to-pdf installed successfully`,
-        };
-      } catch (error: any) {
-        console.error(
-          `Main process: Error installing export-to-pdf plugin:`,
-          error
-        );
-        return {
-          success: false,
-          message: `Error installing export-to-pdf plugin: ${
-            error.message || String(error)
-          }`,
-        };
-      }
-    }
-
-    try {
-      // Gọi installPlugin và bắt lỗi
-      await pluginManager.installPlugin(pluginName);
-      console.log(`Main process: Plugin ${pluginName} installed successfully`);
-    } catch (error) {
-      console.error(`Main process: Error installing plugin:`, error);
-      // Không ném lỗi, chỉ ghi log
-    }
-
-    // Gửi danh sách plugin mới cho renderer
-    try {
-      const plugins = pluginManager.getPlugins();
-      event.sender.send(
-        "plugin-list",
-        plugins.map((p) => p.name)
-      );
-
-      // Gửi danh sách menu items mới cho renderer
-      setTimeout(() => {
-        try {
-          // Lấy danh sách menu items cho các menu cha
-          const fileMenuItems = pluginManager.getMenuItemsForParent("file");
-          const editMenuItems = pluginManager.getMenuItemsForParent("edit");
-          const runMenuItems = pluginManager.getMenuItemsForParent("run");
-
-          console.log(
-            `Main process: Sending updated menu items after plugin installation`
-          );
-          console.log(
-            `File menu items: ${fileMenuItems.length}, Edit menu items: ${editMenuItems.length}, Run menu items: ${runMenuItems.length}`
-          );
-
-          // Gửi danh sách menu items mới cho renderer
-          const allMenuItems = [
-            ...fileMenuItems,
-            ...editMenuItems,
-            ...runMenuItems,
-          ];
-          event.sender.send("menu-items-changed", allMenuItems);
-        } catch (menuError) {
-          console.error(`Main process: Error sending menu items:`, menuError);
-        }
-      }, 1000); // Đợi 1 giây để plugin có thời gian đăng ký menu items
-    } catch (error) {
-      console.error(`Main process: Error sending plugin list:`, error);
-    }
-
-    // Luôn trả về success: true để tránh màn hình trắng
-    return {
-      success: true,
-      message: `Plugin ${pluginName} installed successfully`,
-    };
-  });
-
-  // Gỡ cài đặt plugin - Đơn giản hóa tối đa
-  ipcMain.handle(
-    "uninstall-plugin",
-    async (
-      event,
-      pluginName: string
-    ): Promise<{ success: boolean; message?: string }> => {
-      console.log(`Main process: Uninstalling plugin ${pluginName}`);
-
-      // Gọi uninstallPlugin và bắt lỗi
-      try {
-        await pluginManager.uninstallPlugin(pluginName);
-      } catch (error) {
-        console.error(`Main process: Error in uninstallPlugin:`, error);
-        // Không ném lỗi, chỉ ghi log
-      }
-
-      // Gửi danh sách plugin mới cho renderer
-      try {
-        const plugins = pluginManager.getPlugins();
-        event.sender.send(
-          "plugin-list",
-          plugins.map((p) => p.name)
-        );
-
-        // Gửi danh sách menu items mới cho renderer
-        setTimeout(() => {
-          try {
-            // Lấy danh sách menu items cho các menu cha
-            const fileMenuItems = pluginManager.getMenuItemsForParent("file");
-            const editMenuItems = pluginManager.getMenuItemsForParent("edit");
-            const runMenuItems = pluginManager.getMenuItemsForParent("run");
-
-            console.log(
-              `Main process: Sending updated menu items after plugin uninstallation`
-            );
-            console.log(
-              `File menu items: ${fileMenuItems.length}, Edit menu items: ${editMenuItems.length}, Run menu items: ${runMenuItems.length}`
-            );
-
-            // Gửi danh sách menu items mới cho renderer
-            const allMenuItems = [
-              ...fileMenuItems,
-              ...editMenuItems,
-              ...runMenuItems,
-            ];
-            event.sender.send("menu-items-changed", allMenuItems);
-          } catch (menuError) {
-            console.error(`Main process: Error sending menu items:`, menuError);
-          }
-        }, 500);
-      } catch (error) {
-        console.error(`Main process: Error sending plugin list:`, error);
-      }
-
-      // Luôn trả về success: true để tránh màn hình trắng
-      return {
-        success: true,
-        message: `Plugin ${pluginName} uninstalled successfully`,
-      };
-    }
-  );
-
-  // Kiểm tra trạng thái cài đặt của plugin - Sử dụng TypeScript đúng cách
-  ipcMain.handle(
-    "check-plugin-status",
-    async (
-      event,
-      pluginName: string
-    ): Promise<{
-      pluginName: string;
-      isInstalled: boolean;
-      error?: string;
-    }> => {
-      try {
-        if (typeof pluginName !== "string") {
-          console.error(`Invalid plugin name: ${pluginName}`);
-          return {
-            pluginName: String(pluginName),
-            isInstalled: false,
-            error: "Invalid plugin name",
-          };
-        }
-
-        const plugins = pluginManager.getPlugins();
-        const normalizedName = pluginName.replace(/(-\d+\.\d+\.\d+)$/, "");
-
-        const isInstalled = plugins.some((p) => {
-          if (!p || !p.name) return false;
-
-          const pNormalizedName =
-            typeof p.name === "string"
-              ? p.name.replace(/(-\d+\.\d+\.\d+)$/, "")
-              : String(p.name);
-
-          return (
-            p.name === pluginName ||
-            p.name === normalizedName ||
-            pNormalizedName === pluginName ||
-            pNormalizedName === normalizedName
-          );
-        });
-
-        return { pluginName, isInstalled };
-      } catch (error: unknown) {
-        const errorMessage =
-          error instanceof Error ? error.message : String(error);
-        console.error(`Error checking plugin status: ${errorMessage}`);
-        return {
-          pluginName: String(pluginName),
-          isInstalled: false,
-          error: errorMessage,
-        };
-      }
-    }
-  );
-
-  // Export to PDF - Chức năng tích hợp trực tiếp vào ứng dụng
-  ipcMain.on(
-    "export-to-pdf",
-    async (event, content: string, filePath?: string) => {
-      try {
-        console.log(
-          `Exporting to PDF, content length: ${content?.length || 0}`
-        );
-
-        // Hiển thị SaveDialog để chọn nơi lưu file
-        const result = (await dialog.showSaveDialog(mainWindow!, {
-          title: "Export to PDF",
-          defaultPath: filePath
-            ? filePath.replace(/\.[^.]+$/, ".pdf")
-            : "output.pdf",
-          filters: [{ name: "PDF Files", extensions: ["pdf"] }],
-        })) as unknown as SaveDialogReturnValue;
-
-        if (!result.canceled && result.filePath) {
-          try {
-            // Sử dụng PDFKit để tạo file PDF
-            const PDFDocument = require("pdfkit");
-
-            // Tạo PDF document với các tùy chọn
-            const doc = new PDFDocument({
-              margin: 50, // Margin lớn hơn để dễ đọc
-              size: "A4", // Kích thước A4
-              info: {
-                // Thông tin metadata
-                Title: filePath ? path.basename(filePath) : "Exported Document",
-                Author: "Text Editor App",
-                Subject: "Exported Document",
-                Keywords: "text, editor, export, pdf",
-                Creator: "Text Editor App",
-                Producer: "PDFKit",
-              },
-            });
-
-            const stream = fs.createWriteStream(result.filePath);
-
-            // Pipe PDF to file
-            doc.pipe(stream);
-
-            // Sử dụng font mặc định của PDFKit (Helvetica) vì nó hỗ trợ nhiều ký tự Unicode
-            // Tuy nhiên, Helvetica không hỗ trợ đầy đủ tiếng Việt
-            // Sử dụng font Times-Roman thay thế, nó hỗ trợ tiếng Việt tốt hơn
-            doc.font("Times-Roman");
-
-            // Thêm tiêu đề và ngày xuất
-            const title = filePath
-              ? path.basename(filePath)
-              : "Exported Document";
-            const date = new Date().toLocaleDateString();
-
-            doc.fontSize(18).text(title, { align: "center" });
-            doc.fontSize(10).text(date, { align: "center" });
-            doc.moveDown(2);
-
-            // Xử lý nội dung để giữ định dạng tốt hơn
-            // Tách nội dung thành các dòng
-            const lines = content.split("\n");
-
-            // Thêm nội dung với các tùy chỉnh
-            doc.fontSize(12);
-
-            // Xử lý từng dòng
-            lines.forEach((line, index) => {
-              // Nếu là dòng trống, thêm khoảng cách
-              if (line.trim() === "") {
-                doc.moveDown(0.5);
-              } else {
-                // Nếu không phải dòng đầu tiên, thêm khoảng cách nhỏ
-                if (index > 0) {
-                  doc.moveDown(0.2);
-                }
-
-                // Thêm nội dung của dòng
-                doc.text(line, {
-                  align: "left",
-                  continued: false,
-                  width: 500, // Chiều rộng tối đa của văn bản
-                });
-              }
-            });
-
-            // Thêm số trang
-            const totalPages = doc.bufferedPageRange().count;
-            for (let i = 0; i < totalPages; i++) {
-              doc.switchToPage(i);
-              doc
-                .fontSize(10)
-                .text(
-                  `Page ${i + 1} of ${totalPages}`,
-                  50,
-                  doc.page.height - 50,
-                  { align: "center" }
-                );
-            }
-
-            // Finalize PDF
-            doc.end();
-
-            // Wait for PDF to be written
-            stream.on("finish", () => {
-              console.log("PDF created successfully at:", result.filePath);
-              event.reply("export-to-pdf-result", {
-                success: true,
-                message: `File exported successfully to ${result.filePath}`,
-                filePath: result.filePath,
-              });
-            });
-
->>>>>>> 3f583f4c
             stream.on("error", (err) => {
               console.error("Error creating PDF:", err);
               event.reply("export-to-pdf-result", {
@@ -1901,7 +960,6 @@
             success: false,
             message: "Export cancelled by user",
           });
-<<<<<<< HEAD
         }
       } catch (error: any) {
         console.error(`Unexpected error in export-to-pdf handler:`, error);
@@ -2159,213 +1217,6 @@
           });
           return;
         }
-
-        // Lấy plugin ID từ menu item
-        const pluginId = menuItem.pluginId;
-        console.log(`Plugin ID from menu item: ${pluginId}`);
-
-        if (!pluginId) {
-          console.error(`Menu item ${menuItemId} does not have a plugin ID`);
-          event.reply("menu-action-result", {
-            success: false,
-            message: `Menu item does not have a plugin ID`,
-          });
-          return;
-        }
-
-        // Kiểm tra xem có phải AI Assistant tích hợp không
-        if (pluginId === 'built-in-ai-assistant') {
-          console.log(`🤖 [Main] Executing built-in AI Assistant menu action`);
-
-          // Mở AI Chat dialog
-          event.reply("menu-action-result", {
-            success: true,
-            message: `AI Chat opened successfully`,
-            data: { action: 'open-ai-chat' },
-          });
-          return;
-        }
-
-=======
-        }
-      } catch (error: any) {
-        console.error(`Unexpected error in export-to-pdf handler:`, error);
-        event.reply("export-to-pdf-result", {
-          success: false,
-          message: `Error: ${error.message || String(error)}`,
-          error: error,
-        });
-      }
-    }
-  );
-
-  // Áp dụng plugin (giữ lại cho các plugin khác)
-  ipcMain.on(
-    "apply-plugin",
-    async (event, pluginName: string, content: string) => {
-      try {
-        console.log(`Applying plugin: ${pluginName}`);
-
-        // Xử lý các plugin khác
-        // Hiển thị SaveDialog để chọn nơi lưu file nếu cần
-        const result = (await dialog.showSaveDialog(mainWindow!, {
-          title: "Save Output",
-          defaultPath: "output.pdf",
-          filters: [{ name: "PDF Files", extensions: ["pdf"] }],
-        })) as unknown as SaveDialogReturnValue;
-
-        if (!result.canceled && result.filePath) {
-          try {
-            // Kiểm tra xem plugin đã được cài đặt chưa
-            const installedPlugins = pluginManager
-              .getPlugins()
-              .map((p) => p.name);
-            const normalizedName = pluginName.replace(/(-\d+\.\d+\.\d+)$/, "");
-
-            if (
-              !installedPlugins.includes(pluginName) &&
-              !installedPlugins.includes(normalizedName)
-            ) {
-              try {
-                // Thử cài đặt plugin
-                await pluginManager.installPlugin(pluginName);
-                console.log(`Successfully installed plugin ${pluginName}`);
-              } catch (installError: any) {
-                console.error(
-                  `Failed to install plugin ${pluginName}:`,
-                  installError
-                );
-                event.reply(
-                  "plugin-applied",
-                  `Error: Failed to install plugin ${pluginName}: ${
-                    installError.message || String(installError)
-                  }`
-                );
-                return;
-              }
-            }
-
-            // Thực thi plugin
-            await pluginManager.executePlugin(
-              pluginName,
-              content,
-              result.filePath
-            );
-            event.reply(
-              "plugin-applied",
-              `File exported successfully to ${result.filePath}`
-            );
-          } catch (error: any) {
-            console.error(`Error executing plugin ${pluginName}:`, error);
-            event.reply(
-              "plugin-applied",
-              `Error: ${error.message || String(error)}`
-            );
-          }
-        } else {
-          event.reply("plugin-applied", "Operation cancelled by user");
-        }
-      } catch (error: any) {
-        console.error(`Unexpected error in apply-plugin handler:`, error);
-        event.reply(
-          "plugin-applied",
-          `Error: ${error.message || String(error)}`
-        );
-      }
-    }
-  );
-
-  // Lấy danh sách menu item cho menu cha cụ thể
-  ipcMain.handle("get-menu-items", async (event, parentMenu: string) => {
-    try {
-      const menuItems = pluginManager.getMenuItemsForParent(parentMenu);
-      console.log(
-        `Menu items for ${parentMenu}:`,
-        menuItems.map((item) => ({
-          id: item.id,
-          label: item.label,
-          pluginId: item.pluginId,
-        }))
-      );
-      return menuItems;
-    } catch (error) {
-      console.error(`Error getting menu items for ${parentMenu}:`, error);
-      return [];
-    }
-  });
-
-  // Thực thi hành động menu
-  ipcMain.on(
-    "execute-menu-action",
-    async (event, menuItemId: string, content: string, filePath?: string) => {
-      try {
-        console.log(`Executing menu action: ${menuItemId}`);
-        console.log(
-          `Content length: ${content?.length || 0}, filePath: ${
-            filePath || "none"
-          }`
-        );
-
-        // Tìm menu item tương ứng từ tất cả các menu
-        const fileMenuItems = pluginManager.getMenuItemsForParent("file");
-        const editMenuItems = pluginManager.getMenuItemsForParent("edit");
-        const viewMenuItems = pluginManager.getMenuItemsForParent("view");
-        const runMenuItems = pluginManager.getMenuItemsForParent("run");
-
-        console.log(
-          `Found menu items - File: ${fileMenuItems.length}, Edit: ${editMenuItems.length}, View: ${viewMenuItems.length}, Run: ${runMenuItems.length}`
-        );
-        console.log(
-          `File menu items: ${JSON.stringify(
-            fileMenuItems.map((item) => ({
-              id: item.id,
-              label: item.label,
-              pluginId: item.pluginId,
-            }))
-          )}`
-        );
-        console.log(
-          `Edit menu items: ${JSON.stringify(
-            editMenuItems.map((item) => ({
-              id: item.id,
-              label: item.label,
-              pluginId: item.pluginId,
-            }))
-          )}`
-        );
-        console.log(
-          `Run menu items: ${JSON.stringify(
-            runMenuItems.map((item) => ({
-              id: item.id,
-              label: item.label,
-              pluginId: item.pluginId,
-            }))
-          )}`
-        );
-
-        // Kết hợp tất cả menu items
-        const allMenuItems = [
-          ...fileMenuItems,
-          ...editMenuItems,
-          ...viewMenuItems,
-          ...runMenuItems,
-        ];
-        const menuItem = allMenuItems.find((item) => item.id === menuItemId);
-        console.log(
-          `Found menu item: ${menuItem ? JSON.stringify(menuItem) : "null"}`
-        );
-
-        // Kiểm tra danh sách plugin đã đăng ký
-        const registeredPlugins = pluginManager.getPlugins();
-        console.log(
-          `Registered plugins: ${JSON.stringify(
-            registeredPlugins.map((p) => p.name)
-          )}`
-        );
-
-        if (!menuItem) {
-          console.error(`Menu item with ID ${menuItemId} not found`);
-
           // Xử lý trường hợp đặc biệt cho export-to-pdf
           if (menuItemId === "export-to-pdf.exportToPdf") {
             console.log("Special handling for export-to-pdf plugin");
@@ -2443,7 +1294,19 @@
           return;
         }
 
->>>>>>> 3f583f4c
+        // Kiểm tra xem có phải AI Assistant tích hợp không
+        if (pluginId === 'built-in-ai-assistant') {
+          console.log(`🤖 [Main] Executing built-in AI Assistant menu action`);
+
+          // Mở AI Chat dialog
+          event.reply("menu-action-result", {
+            success: true,
+            message: `AI Chat opened successfully`,
+            data: { action: 'open-ai-chat' },
+          });
+          return;
+        }
+
         // Kiểm tra xem plugin có được đăng ký không
         const plugin = registeredPlugins.find((p) => p.name === pluginId);
         if (!plugin) {
@@ -2794,7 +1657,6 @@
     event.reply("stop-execution-result", {
       success: true,
       message: "Execution stopped",
-<<<<<<< HEAD
     });
   } catch (error: any) {
     console.error(`Error stopping execution:`, error);
@@ -2802,15 +1664,6 @@
       success: false,
       message: `Error: ${error.message || String(error)}`,
     });
-=======
-    });
-  } catch (error: any) {
-    console.error(`Error stopping execution:`, error);
-    event.reply("stop-execution-result", {
-      success: false,
-      message: `Error: ${error.message || String(error)}`,
-    });
->>>>>>> 3f583f4c
   }
 });
 
@@ -2847,13 +1700,6 @@
         type: "file",
         path: itemPath,
       });
-<<<<<<< HEAD
-    }
-  }
-
-  return structure;
-}
-=======
     }
   }
 
@@ -2917,5 +1763,4 @@
       event.reply("search-results", []);
     }
   }
-);
->>>>>>> 3f583f4c
+);