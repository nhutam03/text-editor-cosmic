--- conflicted
+++ resolved
@@ -24,12 +24,7 @@
   const [showViewMenu, setShowViewMenu] = useState(false);
   const [showRunMenu, setShowRunMenu] = useState(false);
   const [isRunning, setIsRunning] = useState(false);
-<<<<<<< HEAD
-  // State này được sử dụng trong handlePluginListUpdate và các hàm khác
-=======
   // Vẫn giữ lại state này để sử dụng cho các plugin khác
-  // eslint-disable-next-line react-hooks/exhaustive-deps
->>>>>>> ca503566
   const [installedPlugins, setInstalledPlugins] = useState<string[]>([]);
   const [pluginMenuItems, setPluginMenuItems] = useState<MenuItem[]>([]);
   const [editorStats, setEditorStats] = useState({
@@ -882,11 +877,7 @@
         if (activeFile && !activeFile.startsWith('new-file-') && result.data && result.data.formattedText) {
           setOriginalContent(prev => ({
             ...prev,
-<<<<<<< HEAD
-            [activeFile]: result.data!.formattedText as string
-=======
             [activeFile]: formattedText
->>>>>>> ca503566
           }));
         }
       }
