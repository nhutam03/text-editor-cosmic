--- conflicted
+++ resolved
@@ -1,4 +1,3 @@
-<<<<<<< HEAD
 import React, { useEffect, useState, useRef } from 'react';
 import Editor from './components/Editor';
 import Sidebar from './components/Sidebar';
@@ -9,39 +8,6 @@
 import { ChevronLeft, ChevronRight, Search, X, Maximize2, Minimize2, Save, FolderOpen, FilePlus, Copy, Scissors, Clipboard, FileText, Play, Square, Folder } from 'lucide-react';
 import { MenuItem } from './plugin/MenuContribution';
 import path from 'path';
-=======
-import React, { useEffect, useState, useRef } from "react";
-import Editor from "./components/Editor";
-import Sidebar from "./components/Sidebar";
-import ContentArea from "./components/ContentArea";
-import Terminal from "./components/Terminal";
-import {
-  ResizableHandle,
-  ResizablePanel,
-  ResizablePanelGroup,
-} from "./components/ui/resizable";
-import {
-  ChevronLeft,
-  ChevronRight,
-  Search,
-  X,
-  Maximize2,
-  Minimize2,
-  Save,
-  FolderOpen,
-  FilePlus,
-  Copy,
-  Scissors,
-  Clipboard,
-  FileText,
-  Play,
-  Square,
-  Folder,
-  Search as SearchIcon,
-} from "lucide-react";
-import { MenuItem } from "./plugin/MenuContribution";
-import path from "path";
->>>>>>> 3f583f4c
 
 const App: React.FC = () => {
   const [activeTab, setActiveTab] = useState("explorer");
@@ -392,20 +358,8 @@
         }
       });
 
-<<<<<<< HEAD
       // Không tự động focus vào terminal
       // Để người dùng tự do điều khiển focus
-=======
-      // Đặt timeout để đảm bảo terminal được hiển thị trước khi focus vào nó
-      setTimeout(() => {
-        // Tìm terminal element và focus vào nó
-        const terminalElement = document.querySelector('[tabindex="0"]');
-        if (terminalElement) {
-          console.log("Focusing terminal after F5 key press");
-          (terminalElement as HTMLElement).focus();
-        }
-      }, 100);
->>>>>>> 3f583f4c
     } else {
       alert(
         "No file is currently open. Please open a file before running code."
@@ -444,10 +398,6 @@
       // Lưu trạng thái để biết rằng chúng ta vừa dừng chạy code
       window.lastAction = "stop-execution";
 
-<<<<<<< HEAD
-      // Không tự động focus vào editor
-      // Để người dùng tự do điều khiển focus
-=======
       // Lưu lại editor element trước khi gửi yêu cầu dừng chạy code
       const editorElement = document.querySelector(".monaco-editor");
 
@@ -459,7 +409,6 @@
           (editorElement as HTMLElement).focus();
         }
       }, 500);
->>>>>>> 3f583f4c
     }
     closeAllMenus();
   };
@@ -583,10 +532,6 @@
         e.preventDefault();
         handleStopExecution();
 
-<<<<<<< HEAD
-        // Không tự động focus vào editor
-        // Để người dùng tự do điều khiển focus
-=======
         // Đặt timeout để focus lại vào editor sau khi dừng chạy code
         setTimeout(() => {
           // Tìm editor và focus vào nó
@@ -597,7 +542,6 @@
             (editorElement as HTMLElement).focus();
           }
         }, 300);
->>>>>>> 3f583f4c
       }
       // Shift+Alt+F để định dạng mã với Prettier
       if (e.shiftKey && e.altKey && e.key === "F") {
@@ -739,22 +683,8 @@
           }\n`
       );
 
-<<<<<<< HEAD
       // Không tự động focus vào terminal hoặc editor
       // Để người dùng tự do điều khiển focus
-=======
-      // Không focus lại vào editor sau khi nhận kết quả chạy code
-      // Bỏ hoàn toàn việc focus lại vào editor để giữ focus ở terminal
-
-      // Đảm bảo terminal vẫn giữ focus sau khi nhận kết quả
-      setTimeout(() => {
-        const terminalElement = document.querySelector('[tabindex="0"]');
-        if (terminalElement) {
-          console.log("Refocusing terminal after command execution");
-          (terminalElement as HTMLElement).focus();
-        }
-      }, 50);
->>>>>>> 3f583f4c
     };
 
     const handleStopExecutionResult = (_event: any, result: any) => {
@@ -766,10 +696,6 @@
         (prev) => prev + `\n--- STOPPED ---\n${result.message}\n`
       );
 
-<<<<<<< HEAD
-      // Không tự động focus vào terminal hoặc editor
-      // Để người dùng tự do điều khiển focus
-=======
       // Không focus lại vào editor sau khi dừng chạy code
       // Giữ focus ở terminal
 
@@ -781,7 +707,6 @@
           (terminalElement as HTMLElement).focus();
         }
       }, 50);
->>>>>>> 3f583f4c
     };
 
     // Đăng ký các listener
@@ -971,7 +896,6 @@
     window.electron.ipcRenderer.removeAllListeners("plugin-list");
     window.electron.ipcRenderer.removeAllListeners("menu-items-changed");
     window.electron.ipcRenderer.removeAllListeners("menu-action-result");
-<<<<<<< HEAD
     window.electron.ipcRenderer.removeAllListeners("plugin-connection-error");
     window.electron.ipcRenderer.removeAllListeners("plugin-error");
     window.electron.ipcRenderer.removeAllListeners("initialization-error");
@@ -979,8 +903,6 @@
     window.electron.ipcRenderer.removeAllListeners("plugin-install-progress");
     window.electron.ipcRenderer.removeAllListeners("plugin-install-success");
     window.electron.ipcRenderer.removeAllListeners("plugin-install-error");
-=======
->>>>>>> 3f583f4c
 
     // Listen for plugin list updates
     window.electron.ipcRenderer.on("plugin-list", handlePluginListUpdate);
@@ -992,7 +914,6 @@
       "menu-action-result",
       handleMenuActionResult
     );
-<<<<<<< HEAD
 
     // Lắng nghe sự kiện lỗi kết nối plugin
     window.electron.ipcRenderer.on(
@@ -1059,8 +980,6 @@
         // You can show an error message here
       }
     );
-=======
->>>>>>> 3f583f4c
 
     // Load plugin menu items for File, Edit and Run menus
     loadPluginMenuItems("file");
@@ -1074,7 +993,6 @@
       window.electron.ipcRenderer.removeAllListeners("plugin-list");
       window.electron.ipcRenderer.removeAllListeners("menu-items-changed");
       window.electron.ipcRenderer.removeAllListeners("menu-action-result");
-<<<<<<< HEAD
       window.electron.ipcRenderer.removeAllListeners("plugin-connection-error");
       window.electron.ipcRenderer.removeAllListeners("plugin-error");
       window.electron.ipcRenderer.removeAllListeners("initialization-error");
@@ -1082,8 +1000,6 @@
       window.electron.ipcRenderer.removeAllListeners("plugin-install-progress");
       window.electron.ipcRenderer.removeAllListeners("plugin-install-success");
       window.electron.ipcRenderer.removeAllListeners("plugin-install-error");
-=======
->>>>>>> 3f583f4c
     };
   }, [activeFile, currentContent, installedPlugins]); // Add dependencies to ensure handler has access to latest state
 
@@ -1150,18 +1066,13 @@
     result: {
       success: boolean;
       message: string;
-<<<<<<< HEAD
       data?: { formattedText?: string; action?: string; [key: string]: any };
-=======
-      data?: { formattedText?: string; [key: string]: any };
->>>>>>> 3f583f4c
     }
   ) => {
     console.log("Menu action result:", result);
     if (result.success) {
       // Handle successful menu action
       console.log("Menu action executed successfully:", result.message);
-<<<<<<< HEAD
 
       // Check if this is an AI Chat action
       if (result.data && result.data.action === 'open-ai-chat') {
@@ -1169,8 +1080,6 @@
         setShowAIChat(true);
         return;
       }
-=======
->>>>>>> 3f583f4c
 
       // Check if the result contains formatted text (from Prettier plugin)
       if (result.data && result.data.formattedText !== undefined) {
